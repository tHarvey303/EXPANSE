import ast
import contextlib

# can write astropy to h5
import copy
import glob
import os
import shutil
import sys
import traceback
import types
import typing
import tempfile
import time
import warnings
from io import BytesIO
from pathlib import Path
from matplotlib.patches import FancyArrow
import astropy.units as u
import h5py as h5
import matplotlib.pyplot as plt
import numpy as np
from astropy.convolution import convolve_fft
from astropy.coordinates import SkyCoord
from astropy.cosmology import FlatLambdaCDM
from astropy.io import fits
from astropy.io.fits import Header
from astropy.io.misc.hdf5 import read_table_hdf5, write_table_hdf5
from astropy.nddata import Cutout2D, block_reduce
from astropy.table import Column, QTable, Table, vstack
from astropy.utils.exceptions import AstropyWarning
from astropy.utils.masked import Masked
from astropy.visualization import make_lupton_rgb, simple_norm
from astropy.wcs import WCS
from joblib import Parallel, delayed
from matplotlib.animation import FuncAnimation
from matplotlib.colors import LogNorm, Normalize

# import Ellipse
from matplotlib.patches import Ellipse

# import ScalarFormatter
from matplotlib.ticker import ScalarFormatter

# import make_axis_locatable
from mpl_toolkits.axes_grid1 import make_axes_locatable
from mpl_toolkits.axes_grid1.anchored_artists import AnchoredSizeBar
from scipy.interpolate import interp1d
from scipy.ndimage import zoom
from tqdm import tqdm

warnings.simplefilter("ignore", category=AstropyWarning)
import matplotlib.cm as mcm
import matplotlib.patheffects as PathEffects

# import FontProperties
from matplotlib.font_manager import FontProperties

# supress RuntimeWarning
warnings.filterwarnings("ignore", category=RuntimeWarning)


# Package imports

from .utils import (
    CLIInterface,
    is_cli,
    make_EAZY_SED_fit_params_arr,
    update_mpl,
    FieldInfo,
    PhotometryBandInfo,
    compass,
)

try:
    from mpi4py import MPI

    rank = MPI.COMM_WORLD.Get_rank()
    size = MPI.COMM_WORLD.Get_size()
    from mpi4py.futures import MPIPoolExecutor

except ImportError:
    rank = 0
    size = 1

cosmo = FlatLambdaCDM(H0=70, Om0=0.3)
# This class is designed to hold all the data for a galaxy, including the cutouts, segmentation maps, and RMS error maps.

"""TODO:
        1. Store aperture photometry, auto photometry from catalogue. 
        2. Pixel binning.
        3. Does ERR map need to be convolved with PSF?
"""

# What computer is this:
# Get path of this file
file_path = os.path.abspath(__file__)
db_dir = ""

if os.path.exists("/.singularity.d/Singularity"):
    computer = "singularity"
elif "nvme" in file_path:
    computer = "morgan"
elif "Users" in file_path:
    computer = "mac"
else:
    computer = "unknown"

if computer == "mac":
    bagpipes_dir = "/Users/user/Documents/PhD/bagpipes_dir/"
    print("Running on Mac.")
    bagpipes_filter_dir = bagpipes_dir + "inputs/filters/"
elif computer == "morgan":
    bagpipes_dir = "/nvme/scratch/work/tharvey/bagpipes/"
    db_dir = "/nvme/scratch/work/tharvey/dense_basis/pregrids/"
    print("Running on Morgan.")
    bagpipes_filter_dir = bagpipes_dir + "inputs/filters/"
elif computer == "singularity":
    print("Running in container.")
    bagpipes_filter_dir = "/mnt/filters/"
elif computer == "unknown":
    print("Unknown computer.")
    bagpipes_filter_dir = "filters/"

# CHECK FOR RESOlVED_GALAXY_DIR ENVIRONMENT VARIABLE
if "RESOLVED_GALAXY_DIR" in os.environ:
    resolved_galaxy_dir = os.environ["RESOLVED_GALAXY_DIR"]
else:
    # Get code directory
    resolved_galaxy_dir = os.path.dirname(
        os.path.dirname(os.path.dirname(os.path.abspath(__file__)))
    )
    resolved_galaxy_dir += "/galaxies/"
    if not os.path.exists(resolved_galaxy_dir):
        print("Can't find resolved galaxy directory, using default")
        print(resolved_galaxy_dir)


class ResolvedGalaxy:
    # Why is this attribute shared between all instances?

    def __init__(
        self,
        galaxy_id,
        sky_coord: SkyCoord,
        survey: str,
        bands,
        im_paths,
        im_exts,
        im_zps,
        seg_paths,
        rms_err_paths,
        rms_err_exts,
        im_pixel_scales,
        phot_imgs,
        phot_pix_unit,
        phot_img_headers,
        rms_err_imgs,
        seg_imgs,
        aperture_dict,
        galfind_version="v11",
        detection_band="F277W+F356W+F444W",
        psf_matched_data=None,
        psf_matched_rms_err=None,
        maps=None,
        binned_flux_map=None,
        binned_flux_err_map=None,
        photometry_table=None,
        sed_fitting_table=None,
        rms_background=None,
        psfs=None,
        psfs_meta=None,
        galaxy_region=None,
        psf_kernels=None,
        cutout_size=64,
        photometry_properties=None,
        photometry_meta_properties=None,
        total_photometry=None,
        dont_psf_match_bands=[],
        already_psf_matched=False,
        auto_photometry=None,
        flux_map=None,
        redshift=None,
        unmatched_data=None,
        unmatched_rms_err=None,
        unmatched_seg=None,
        meta_properties=None,
        det_data=None,
        resolved_mass=None,
        resolved_sfh=None,
        resolved_sed=None,
        h5_folder=resolved_galaxy_dir,
        psf_kernel_folder="internal",
        psf_folder="internal",
        psf_type="star_stack",
        overwrite=False,
        save_out=True,
        h5_path=None,
        interactive_outputs=None,
    ):
        self.internal_bagpipes_cache = {}

        self.galaxy_id = galaxy_id
        self.sky_coord = sky_coord
        self.survey = survey
        self.bands = bands
        self.im_paths = im_paths
        self.im_exts = im_exts
        self.im_zps = im_zps
        self.galfind_version = galfind_version
        self.detection_band = detection_band
        self.seg_paths = seg_paths
        self.rms_err_paths = rms_err_paths
        self.rms_err_exts = rms_err_exts
        self.im_pixel_scales = im_pixel_scales
        self.cutout_size = cutout_size
        self.aperture_dict = aperture_dict
        self.rms_background = rms_background
        # Actual cutouts
        self.phot_imgs = phot_imgs
        self.phot_pix_unit = phot_pix_unit
        self.phot_img_headers = phot_img_headers
        self.rms_err_imgs = rms_err_imgs
        self.seg_imgs = seg_imgs

        self.unmatched_data = unmatched_data
        self.unmatched_rms_err = unmatched_rms_err
        self.unmatched_seg = unmatched_seg

        self.meta_properties = meta_properties
        self.det_data = det_data

        self.redshift = redshift

        self.flux_map = flux_map

        self.auto_photometry = auto_photometry
        self.total_photometry = total_photometry

        self.dont_psf_match_bands = dont_psf_match_bands
        self.already_psf_matched = already_psf_matched

        self.interactive_outputs = interactive_outputs

        if photometry_properties is not None:
            self.photometry_properties = photometry_properties
            self.photometry_property_names = list(photometry_properties.keys())
            for property in photometry_properties:
                setattr(self, property, photometry_properties[property])
                setattr(
                    self,
                    f"{property}_meta",
                    photometry_meta_properties[property],
                )
                # print('Added property', property)
        else:
            self.photometry_property_names = []

        if h5_path is None:
            if not h5_folder.endswith("/"):
                h5_folder += "/"

            self.h5_path = h5_folder + f"{self.survey}_{self.galaxy_id}.h5"
        else:
            self.h5_path = h5_path

        self.save_out = save_out

        if os.path.exists(self.h5_path) and overwrite:
            print("deleting existing .h5 file.")
            os.remove(self.h5_path)

        # Check if dvipng is installed
        if shutil.which("dvipng") is None:
            # print('dvipng not found, disabling LaTeX')
            update_mpl(tex_on=False)
        else:
            update_mpl(tex_on=True)
            pass
        # Check sizes of images
        for band in self.bands:
            assert (
                self.phot_imgs[band].shape
                == (self.cutout_size, self.cutout_size)
            ), f"Image shape for {band} is {self.phot_imgs[band].shape}, not {(self.cutout_size, self.cutout_size)}"
            assert (
                self.rms_err_imgs[band].shape
                == (self.cutout_size, self.cutout_size)
            ), f"RMS error image shape for {band} is {self.rms_err_imgs[band].shape}, not {(self.cutout_size, self.cutout_size)}"
            assert (
                self.seg_imgs[band].shape
                == (self.cutout_size, self.cutout_size)
            ), f"Segmentation map shape for {band} is {self.seg_imgs[band].shape}, not {(self.cutout_size, self.cutout_size)}"
        # Bin the pixels
        if maps is not None:
            for key in maps:
                setattr(self, f"{key}_map", maps[key])
            # store names of maps
            self.maps = list(maps.keys())
        else:
            self.maps = []

        # print('type', type(pixedfit_map))
        self.psf_matched_data = psf_matched_data
        self.psf_matched_rms_err = psf_matched_rms_err
        self.psfs = psfs
        self.psfs_meta = psfs_meta
        # print(len(psfs_meta))
        self.resolved_mass = resolved_mass
        self.resolved_sfh = resolved_sfh
        self.resolved_sed = resolved_sed

        self.binned_flux_map = binned_flux_map
        self.binned_flux_err_map = binned_flux_err_map

        self.photometry_table = photometry_table

        self.sed_fitting_table = sed_fitting_table

        if psf_kernel_folder == "internal":
            self.psf_kernel_folder = (
                os.path.dirname(
                    os.path.dirname(os.path.dirname(os.path.abspath(__file__)))
                )
                + "/psfs/kernels/"
            )
        else:
            self.psf_kernel_folder = psf_kernel_folder

        if psf_folder == "internal":
            self.psf_folder = (
                os.path.dirname(
                    os.path.dirname(os.path.dirname(os.path.abspath(__file__)))
                )
                + "/psfs/psf_models/"
            )
        else:
            self.psf_folder = psf_folder
        # self.psf_kernels = {psf_type: {}}
        self.psf_kernels = psf_kernels

        self.gal_region = galaxy_region
        # Assume bands is in wavelength order, and that the largest PSF is in the last band
        self.use_psf_type = psf_type

        if (
            self.psf_matched_data in [None, {}]
            or self.psf_matched_rms_err in [None, {}]
            or psf_type not in self.psf_matched_data.keys()
        ):
            # If no PSF matched data, then we need to get PSF kernels

            if psf_type == "webbpsf":
                print("Getting WebbPSF")
                self.get_webbpsf()
            elif psf_type == "star_stack":
                self.get_star_stack_psf()

            # print(f'Assuming {self.bands[-1]} is the band with the largest PSF, and convolving all bands with this PSF kernel.')
            print(self.galaxy_id)
            print("Convolving images with PSF")
            self.convolve_with_psf(psf_type=psf_type, init_run=True)

        # if self.rms_background is None:
        #    self.estimate_rms_from_background()
        if self.save_out:
            self.dump_to_h5()
        # Save to .h5

    @classmethod
    def init(
        cls,
        galaxy_id,
        survey,
        version,
        instruments=["ACS_WFC", "NIRCam"],
        excl_bands=[],
        cutout_size=64,
        forced_phot_band=["F277W", "F356W", "F444W"],
        aper_diams=[0.32] * u.arcsec,
        output_flux_unit=u.uJy,
        h5_folder=resolved_galaxy_dir,
        dont_psf_match_bands=[],
        already_psf_matched=False,
        save_out = True,
    ):
        """Initialise a galaxy object from either a .h5 file or GALFIND catalogue

        Parameters
        ----------

        galaxy_id : str, list, np.ndarray, Column
            The ID of the galaxy to load. If a list, will load multiple galaxies.
        survey : str
            The survey to load the galaxy from.
        version : str
            The version of the survey to load the galaxy from.
        instruments : list, optional
            The instruments to load the galaxy from. Default is ['ACS_WFC', 'NIRCam'].
        excl_bands : list, optional
            The bands to exclude from the galaxy. Default is [].
        cutout_size : int, optional
            The size of the cutout to load. Default is 64 pixels.
        forced_phot_band : list, optional
            The bands to use for forced photometry. Default is ['F277W', 'F356W', 'F444W'].
        aper_diams : list, optional
            The aperture diameters to use for aperture photometry. Default is [0.32] * u.arcsec.
        output_flux_unit : astropy.unit, optional
            The output flux unit to use. Default is u.uJy.
        h5_folder : str, optional
            The folder to save the .h5 files to. Default is resolved_galaxy_dir.
        dont_psf_match_bands : list, optional
            The bands to not PSF match. Default is [].
        already_psf_matched : bool, optional
            Whether the bands are already PSF matched. Default is False.
        save_out: bool, optional
            Whether to auto rewrite the .h5 


        """

        if type(galaxy_id) not in [list, np.ndarray, Column]:
            galaxy_name = f"{survey}_{galaxy_id}"
            if os.path.exists(f"{h5_folder}/{galaxy_name}.h5"):
                print("Loading from .h5")
<<<<<<< HEAD
                return cls.init_from_h5(galaxy_name, h5_folder=h5_folder)
            else:
                print("Loading from GALFIND")
                return cls.init_from_galfind(
                    galaxy_id,
                    survey,
                    version,
                    instruments=instruments,
                    excl_bands=excl_bands,
                    cutout_size=cutout_size,
                    forced_phot_band=forced_phot_band,
                    aper_diams=aper_diams,
                    output_flux_unit=output_flux_unit,
                    h5_folder=h5_folder,
                    dont_psf_match_bands=dont_psf_match_bands,
                    already_psf_matched=already_psf_matched,
                )
=======
                return cls.init_from_h5(galaxy_name, h5_folder=h5_folder, save_out = save_out)
>>>>>>> 5f79570e

        else:
            galaxy_names = [f"{survey}_{gal_id}" for gal_id in galaxy_id]
            found = [
                os.path.exists(f"{h5_folder}{galaxy_name}.h5")
                for galaxy_name in galaxy_names
            ]

            if all(found):
                print("Loading from .h5")
                return cls.init_multiple_from_h5(
                    galaxy_names, h5_folder=h5_folder
                )
            else:
                # Load those that are found
                found_ids = [
                    gal_id for gal_id, f in zip(galaxy_id, found) if f
                ]

                if len(found_ids) > 0:
                    print("Loading some from .h5")
                    galaxy_names = [
                        f"{survey}_{gal_id}" for gal_id in found_ids
                    ]
                    found_galaxies = cls.init_multiple_from_h5(
                        galaxy_names, h5_folder=h5_folder
                    )

                else:
                    found_galaxies = []

        if type(galaxy_id) in [list, np.ndarray, Column]:
            unfound_ids = [
                gal_id for gal_id in galaxy_id if gal_id not in found_ids
            ]
        else:
            unfound_ids = [galaxy_id]

        if type(cutout_size) in [list, np.ndarray, Column]:
            if type(galaxy_id) not in [list, np.ndarray, Column]:
                assert (
                    len(cutout_size) == 1
                ), f"Cutout size must be the same length as galaxy_id, {len(cutout_size)} != 1"
                filt_cutout_size = cutout_size[0]
            else:
                assert (
                    len(cutout_size) == len(galaxy_id)
                ), f"Cutout size must be the same length as galaxy_id, {len(cutout_size)} != {len(galaxy_id)}"
                filt_cutout_size = [
                    i
                    for i, f in zip(cutout_size, galaxy_id)
                    if f not in found_ids
                ]
        else:
            filt_cutout_size = cutout_size

        print(f"Loading from GALFIND for {unfound_ids}")
        unfound_galaxies = cls.init_from_galfind(
            unfound_ids,
            survey,
            version,
            instruments=instruments,
            excl_bands=excl_bands,
            cutout_size=filt_cutout_size,
            forced_phot_band=forced_phot_band,
            aper_diams=aper_diams,
            output_flux_unit=output_flux_unit,
            h5_folder=h5_folder,
            dont_psf_match_bands=dont_psf_match_bands,
            already_psf_matched=already_psf_matched,
        )

        # Match the order of the input galaxy_id
        galaxies = []
        for gal_id in galaxy_id:
            if gal_id in found_ids:
                galaxies.append(found_galaxies[found_ids.index(gal_id)])
            elif gal_id in unfound_ids:
                galaxies.append(unfound_galaxies[unfound_ids.index(gal_id)])
            else:
                raise Exception(f"Galaxy {gal_id} not found.")

        return galaxies

    @classmethod
    def init_from_galfind(
        cls,
        galaxy_id,
        survey,
        version,
        instruments=["ACS_WFC", "NIRCam"],
        excl_bands=[],
        cutout_size=64,
        forced_phot_band=["F277W", "F356W", "F444W"],
        aper_diams=[0.32] * u.arcsec,
        output_flux_unit=u.uJy,
        h5_folder=resolved_galaxy_dir,
        templates_arr=["fsps_larson"],
        lowz_zmax_arr=[[4.0, 6.0, None]],
        dont_psf_match_bands=[],
        already_psf_matched=False,
        psf_type="star_stack",
    ):
        # Imports here so only used if needed
        # from galfind import Data
        from galfind import EAZY, Catalogue
        from galfind.Catalogue_Creator import GALFIND_Catalogue_Creator

        if type(galaxy_id) in [list, np.ndarray, Column]:
            load_multiple = True
            crop_by = {"ID": galaxy_id}
        else:
            load_multiple = False
            crop_by = f"ID:{int(galaxy_id)}"
            galaxy_id = [galaxy_id]

        SED_code_arr = [EAZY()]
        SED_fit_params_arr = make_EAZY_SED_fit_params_arr(
            SED_code_arr, templates_arr, lowz_zmax_arr
        )
        # Make cat creator
        cat_creator = GALFIND_Catalogue_Creator("loc_depth", aper_diams[0], 10)
        # Load catalogue and populate galaxies
        cat = Catalogue.from_pipeline(
            survey=survey,
            version=version,
            instruments=instruments,
            aper_diams=aper_diams,
            cat_creator=cat_creator,
            SED_fit_params_arr=SED_fit_params_arr,
            forced_phot_band=forced_phot_band,
            excl_bands=excl_bands,
            loc_depth_min_flux_pc_errs=[10],
            crop_by=crop_by,
        )

        if load_multiple:
            if type(cutout_size) in [list, np.ndarray, Column]:
                assert (
                    len(cutout_size) == len(galaxy_id)
                ), f"Cutout size must be the same length as galaxy_id, {len(cutout_size)} != {len(galaxy_id)}"

                cutout_size_dict = {
                    galaxy_id: size
                    * cat.data.im_pixel_scales[forced_phot_band[0]].value
                    * u.arcsec
                    for galaxy_id, size in zip(galaxy_id, cutout_size)
                }

        if not load_multiple or type(cutout_size) not in [
            list,
            np.ndarray,
            Column,
        ]:
            cutout_size_dict = (
                cat.data.im_pixel_scales[forced_phot_band[0]]
                / u.pixel
                * cutout_size
            )

        band_properties_to_load = [
            "A_IMAGE",
            "B_IMAGE",
            "THETA_IMAGE",
            "FLUX_RADIUS",
            "MAG_AUTO",
            "MAGERR_AUTO",
            "MAG_BEST",
            "MAGERR_BEST",
            "MAG_ISO",
            "MAGERR_ISO",
        ]
        for prop in band_properties_to_load:
            cat.load_band_properties_from_cat(prop, prop)
        properties_to_load = [
            "ALPHA_J2000",
            "DELTA_J2000",
            "zbest_16_fsps_larson_zfree",
            "zbest_fsps_larson_zfree",
            "zbest_84_fsps_larson_zfree",
            "chi2_best_fsps_larson_zfree",
        ]
        for prop in properties_to_load:
            cat.load_property_from_cat(prop, prop)

        # Obtain galaxy object

        cat.make_cutouts(galaxy_id, cutout_size=cutout_size_dict)

        objects = []

        for position, gal_id in enumerate(galaxy_id):
            cutout_size_gal = (
                cutout_size_dict[gal_id] if load_multiple else cutout_size_dict
            )
            cutout_size_gal /= (
                cat.data.im_pixel_scales[forced_phot_band[0]].value * u.arcsec
            )

            # Make cutouts - this may not work currently as data.wht_types doesn't appear to be defined.

            galaxy = [gal for gal in cat.gals if gal.ID == gal_id]

            if len(galaxy) == 0:
                raise Exception(f"Galaxy {gal_id} not found")
            elif len(galaxy) > 1:
                raise Exception(f"Multiple galaxies with ID {gal_id} found")
            else:
                galaxy = galaxy[0]

            # Print all properties of galaxy
            # print(galaxy.__dict__.keys())

            cutout_paths = galaxy.cutout_paths
            # Settings things needed for init
            # Get things from Data object
            im_paths = cat.data.im_paths
            im_exts = cat.data.im_exts
            err_paths = cat.data.rms_err_paths
            rms_err_exts = cat.data.rms_err_exts
            seg_paths = cat.data.seg_paths
            im_zps = cat.data.im_zps
            im_pixel_scales = cat.data.im_pixel_scales
            bands = (
                galaxy.phot.instrument.band_names
            )  # should be bands just for galaxy!
            # cat.data.instrument.band_names # should be bands just for galaxy!
            # Get things from galaxy object
            galaxy_skycoord = galaxy.sky_coord
            # print('skycoord')
            # print(galaxy.sky_coord)
            bands_mask = galaxy.phot.flux_Jy.mask
            bands = bands[~bands_mask]
            # Get aperture photometry
            flux_aper = galaxy.phot.flux_Jy[~bands_mask]
            flux_err_aper = galaxy.phot.flux_Jy_errs[~bands_mask]
            depths = galaxy.phot.depths[~bands_mask]
            # Get the wavelegnths
            wave = galaxy.phot.wav  # [~bands_mask]

            # Get redshift
            SED_fit_params = SED_fit_params_arr[-1]
            print(
                SED_fit_params["code"].label_from_SED_fit_params(
                    SED_fit_params
                )
            )
            SED_results = galaxy.phot.SED_results[
                SED_fit_params["code"].label_from_SED_fit_params(
                    SED_fit_params
                )
            ]
            redshift = SED_results.z

            print(f"Redshift is {redshift}")

            # aperture_dict
            aperture_dict = {
                str(0.32 * u.arcsec): {
                    "flux": flux_aper,
                    "flux_err": flux_err_aper,
                    "depths": depths,
                    "wave": wave,
                }
            }
            phot_imgs = {}
            phot_pix_unit = {}
            rms_err_imgs = {}
            seg_imgs = {}
            phot_img_headers = {}

            auto_photometry = {}
            for band in bands:
                auto_photometry[band] = {}
                for prop in band_properties_to_load:
                    attr = getattr(galaxy, f"{prop}", None)
                    if attr is not None:
                        if band in attr.keys():
                            auto_photometry[band][prop] = attr[band].value

            meta_properties = {}
            for prop in properties_to_load:
                attr = getattr(galaxy, f"{prop}", None)
                if attr is not None:
                    if type(attr) in [list, np.ndarray] and len(attr) == 1:
                        attr = attr[0]
                    meta_properties[prop] = attr.value

            for band in bands:
                cutout_path = cutout_paths[band]
                with fits.open(cutout_path) as hdu:
                    assert (
                        hdu[1].header["NAXIS1"]
                        == hdu[1].header["NAXIS2"]
                        == cutout_size_gal
                    ), f"Cutout size is {hdu[1].header['NAXIS1']}, not {cutout_size_gal}"
                    # assert int(hdu[0].header['cutout_size_as'] / cat.data.im_pixel_scales[forced_phot_band[0]]) == cutout_size, f"Cutout size is {hdu[0].header['cutout_size_as'] / cat.data.im_pixel_scales[forced_phot_band[0]]}, not {cutout_size}"
                    data = hdu["SCI"].data
                    # CHECK if data is all O or NaN
                    if np.all(data == 0) or np.all(np.isnan(data)):
                        print(
                            f"All data is 0 or NaN for {band} - removing band from galaxy"
                        )
                        bands = bands[bands != band]
                        continue

                    try:
                        rms_data = hdu["RMS_ERR"].data
                    except KeyError:
                        weight_data = hdu["WHT"].data
                        rms_data = np.where(
                            weight_data == 0, 0, 1 / np.sqrt(weight_data)
                        )
                    try:
                        unit = u.Unit(hdu["SCI"].header["BUNIT"])
                        zero_point = None
                    except (KeyError, ValueError):
                        zeropoint = hdu["SCI"].header["ZEROPNT"]
                        unit = None

                    pix_scale = im_pixel_scales[band]
                    # convert to flux_unit
                    if unit == u.Unit("MJy/sr"):
                        if output_flux_unit == u.Unit("MJy/sr"):
                            data = data * u.MJy / u.sr
                            rms_data = rms_data * u.MJy / u.sr
                            unit = u.MJy / u.sr
                        else:
                            data = data * unit * pix_scale**2
                            rms_data = rms_data * unit * pix_scale**2

                            if output_flux_unit in [u.Jy, u.mJy, u.uJy, u.nJy]:
                                data = data.to(output_flux_unit)
                                rms_data = rms_data.to(output_flux_unit)
                                unit = output_flux_unit
                            elif (
                                output_flux_unit
                                == u.erg / u.s / u.cm**2 / u.AA
                            ):
                                data = data.to(
                                    output_flux_unit,
                                    equivalencies=u.spectral_density(
                                        wave[band]
                                    ),
                                )
                                rms_data = rms_data.to(
                                    output_flux_unit,
                                    equivalencies=u.spectral_density(
                                        wave[band]
                                    ),
                                )
                                unit = output_flux_unit
                            else:
                                raise Exception(
                                    "Output flux unit not recognised"
                                )

                            final_data = data
                            final_rms_data = rms_data
                            final_unit = unit
                    elif zeropoint is not None:
                        # print('Found zeropoint')
                        # import psutil

                        # print(proc.open_files())
                        ##proc = psutil.Process()

                        output_zeropoint = output_flux_unit.to(u.ABmag)
                        final_data = data * 10 ** (
                            (output_zeropoint - zeropoint) / 2.5
                        )
                        final_rms_data = rms_data * 10 ** (
                            (output_zeropoint - zeropoint) / 2.5
                        )
                        final_unit = output_flux_unit

                    else:
                        data = data * unit
                        rms_data = rms_data * unit

                        final_data = data
                        final_rms_data = rms_data
                        final_unit = unit

                    assert final_data is not None, "Final data is None"
                    assert final_rms_data is not None, "Final rms data is None"
                    assert final_unit is not None, "Final unit is None"

                    phot_imgs[band] = copy.deepcopy(final_data)
                    phot_pix_unit[band] = copy.deepcopy(final_unit)
                    rms_err_imgs[band] = copy.deepcopy(final_rms_data)
                    seg_imgs[band] = copy.deepcopy(hdu["SEG"].data)
                    phot_img_headers[band] = str(hdu["SCI"].header)

                    final_data = None
                    final_rms_data = None
                    final_unit = None

                    hdu.close()
                    # Close file
                    del (
                        hdu,
                        data,
                        rms_data,
                        final_data,
                        final_rms_data,
                        final_unit,
                    )

                # import psutil

                # proc = psutil.Process()
                # print(proc.open_files())

            if already_psf_matched:
                psf_matched_data = {psf_type: {}}
                psf_matched_rms_err = {psf_type: {}}
                for band in bands:
                    psf_matched_data[psf_type][band] = phot_imgs[band]
                    psf_matched_rms_err[psf_type][band] = rms_err_imgs[band]
            else:
                psf_matched_data = None
                psf_matched_rms_err = None

            if type(cutout_size_gal) is u.Quantity:
                cutout_size_gal = int(cutout_size_gal.value)

            object = cls(
                galaxy_id=gal_id,
                sky_coord=galaxy_skycoord,
                survey=survey,
                bands=bands,
                im_paths=im_paths,
                im_exts=im_exts,
                im_zps=im_zps,
                seg_paths=seg_paths,
                detection_band="+".join(forced_phot_band),
                galfind_version=version,
                rms_err_paths=err_paths,
                rms_err_exts=rms_err_exts,
                im_pixel_scales=im_pixel_scales,
                phot_imgs=phot_imgs,
                phot_pix_unit=phot_pix_unit,
                phot_img_headers=phot_img_headers,
                rms_err_imgs=rms_err_imgs,
                seg_imgs=seg_imgs,
                aperture_dict=aperture_dict,
                redshift=redshift,
                cutout_size=cutout_size_gal,
                dont_psf_match_bands=dont_psf_match_bands,
                auto_photometry=auto_photometry,
                psf_matched_data=psf_matched_data,
                psf_matched_rms_err=psf_matched_rms_err,
                meta_properties=meta_properties,
                already_psf_matched=already_psf_matched,
                overwrite=False,
            )
            objects.append(object)

        if load_multiple:
            return objects
        else:
            return objects[0]

    @classmethod
    def init_multiple_from_h5(cls, h5_names, h5_folder=resolved_galaxy_dir):
        return [
            cls.init_from_h5(h5_name, h5_folder=h5_folder)
            for h5_name in h5_names
        ]

    @classmethod
    def init_all_field_from_h5(cls, field, h5_folder=resolved_galaxy_dir):
        h5_names = glob.glob(f"{h5_folder}{field}*.h5")

        h5_names = [h5_name.split("/")[-1] for h5_name in h5_names]

        # sort them
        h5_names = sorted(h5_names)

        # Remove any with 'mock' in the name
        h5_names = [h5_name for h5_name in h5_names if "mock" not in h5_name]

        print("Found", len(h5_names), "galaxies in field", field)
        # print(h5_names)
        return cls.init_multiple_from_h5(h5_names, h5_folder=h5_folder)

    @classmethod
    def init_from_h5(
        cls,
        h5_name,
        h5_folder=resolved_galaxy_dir,
        return_attr=False,
        save_out=True,
    ):
        """Load a galaxy from an .h5 file"""
        if type(h5_name) is BytesIO:
            h5path = h5_name

        else:
            if not h5_name.endswith(".h5"):
                h5_name = f"{h5_name}.h5"
            if h5_name.startswith("/"):
                h5path = h5_name
            else:
                if not h5_folder.endswith("/"):
                    h5_folder += "/"

                h5path = f"{h5_folder}{h5_name}"

        with h5.File(h5path, "r") as hfile:
            # Load meta data
            galaxy_id = hfile["meta"]["galaxy_id"][()].decode("utf-8")
            survey = hfile["meta"]["survey"][()].decode("utf-8")
            if hfile["meta"].get("sky_coord") is not None:
                sky_coord = hfile["meta"]["sky_coord"][()].split(b" ")
                sky_coord = SkyCoord(
                    ra=float(sky_coord[0]),
                    dec=float(sky_coord[1]),
                    unit=(u.deg, u.deg),
                )
            else:
                sky_coord = None
            if hfile["meta"].get("redshift") is not None:
                redshift = hfile["meta"]["redshift"][()]
            else:
                redshift = None

            bands = ast.literal_eval(
                hfile["meta"]["bands"][()].decode("utf-8")
            )
            cutout_size = int(hfile["meta"]["cutout_size"][()])
            im_zps = ast.literal_eval(hfile["meta"]["zps"][()].decode("utf-8"))
            if "galfind_version" in hfile["meta"].keys():
                galfind_version = hfile["meta"]["galfind_version"][()].decode(
                    "utf-8"
                )
            else:
                print("Warning! Assuming galfind version is v11")
                galfind_version = "v11"
            if "detection_band" in hfile["meta"].keys():
                detection_band = hfile["meta"]["detection_band"][()].decode(
                    "utf-8"
                )
            else:
                detection_band = "F277W+F356W+F444W"
                print("Warning! Assuming detection band is F277W+F356W+F444W")

            im_pixel_scales = ast.literal_eval(
                hfile["meta"]["pixel_scales"][()].decode("utf-8")
            )
            im_pixel_scales = {
                band: u.Quantity(scale)
                for band, scale in im_pixel_scales.items()
            }
            phot_pix_unit = ast.literal_eval(
                hfile["meta"]["phot_pix_unit"][()].decode("utf-8")
            )
            phot_pix_unit = {
                band: u.Unit(unit) for band, unit in phot_pix_unit.items()
            }
            if hfile["meta"].get("dont_psf_match_bands") is not None:
                dont_psf_match_bands = ast.literal_eval(
                    hfile["meta"]["dont_psf_match_bands"][()].decode("utf-8")
                )
            else:
                dont_psf_match_bands = []
            if hfile["meta"].get("already_psf_matched") is not None:
                already_psf_matched = ast.literal_eval(
                    hfile["meta"]["already_psf_matched"][()].decode("utf-8")
                )
            else:
                print("Warning! Assuming already PSF matched")
                already_psf_matched = True
            if hfile["meta"].get("meta_properties") is not None:
                meta_properties = {}
                for prop in hfile["meta"]["meta_properties"].keys():
                    meta_prop = hfile["meta"]["meta_properties"][prop][
                        ()
                    ].decode("utf-8")
                    try:
                        meta_prop = ast.literal_eval(meta_prop)
                    except:
                        meta_prop = meta_prop
                    meta_properties[prop] = meta_prop
            else:
                meta_properties = None
            if "auto_photometry" in hfile.keys():
                ap = (
                    hfile["auto_photometry"]["auto_photometry"][()]
                    .decode("utf-8")
                    .replace("<Quantity", "")
                    .replace(">", "")
                    .replace("array([", "([")
                    .replace(", dtype=float64", "")
                )
                auto_photometry = ast.literal_eval(str(ap))
            else:
                auto_photometry = None

            total_photometry = None

            if "total_photometry" in hfile.keys():
                if (
                    hfile["total_photometry"].get("total_photometry")
                    is not None
                ):
                    print(hfile["total_photometry"]["total_photometry"][()])
                    total_photometry = ast.literal_eval(
                        hfile["total_photometry"]["total_photometry"][()]
                        .decode("utf-8")
                        .replace("<Quantity", "")
                        .replace(">", "")
                    )

            # Load paths and exts
            im_paths = ast.literal_eval(
                hfile["paths"]["im_paths"][()].decode("utf-8")
            )
            im_exts = ast.literal_eval(
                hfile["paths"]["im_exts"][()].decode("utf-8")
            )
            seg_paths = ast.literal_eval(
                hfile["paths"]["seg_paths"][()].decode("utf-8")
            )
            rms_err_paths = ast.literal_eval(
                hfile["paths"]["rms_err_paths"][()].decode("utf-8")
            )
            rms_err_exts = ast.literal_eval(
                hfile["paths"]["rms_err_exts"][()].decode("utf-8")
            )
            # Load aperture photometry
            # aperture_dict = ast.literal_eval(hfile['aperture_photometry']['aperture_dict'][()].decode('utf-8'))
            aperture_dict = {}
            for aper in hfile["aperture_photometry"].keys():
                aperture_dict[aper] = {}
                for key in hfile["aperture_photometry"][aper].keys():
                    aperture_dict[aper][key] = hfile["aperture_photometry"][
                        aper
                    ][key][()]
            # Load raw data
            phot_imgs = {}
            rms_err_imgs = {}
            seg_imgs = {}
            phot_img_headers = {}
            unmatched_data = {}
            unmatched_rms_err = {}
            unmatched_seg = {}

            for band in bands:
                phot_imgs[band] = hfile["raw_data"][f"phot_{band}"][()]
                rms_err_imgs[band] = hfile["raw_data"][f"rms_err_{band}"][()]
                seg_imgs[band] = hfile["raw_data"][f"seg_{band}"][()]
                if hfile["headers"].get(band) is not None:
                    header = hfile["headers"][band][()].decode("utf-8")
                    phot_img_headers[band] = header
                if hfile.get("unmatched_data") is not None:
                    if len(hfile["unmatched_data"].keys()) > 0:
                        unmatched_data[band] = hfile["unmatched_data"][
                            f"phot_{band}"
                        ][()]
                        unmatched_rms_err[band] = hfile["unmatched_data"][
                            f"rms_err_{band}"
                        ][()]
                        unmatched_seg[band] = hfile["unmatched_data"][
                            f"seg_{band}"
                        ][()]

            if len(unmatched_data) == 0:
                unmatched_data = None
                unmatched_rms_err = None
                unmatched_seg = None

            if hfile.get("psf_matched_data") is not None:
                psf_matched_data = {}
                for psf_type in hfile["psf_matched_data"].keys():
                    psf_matched_data[psf_type] = {}
                    for band in bands:
                        psf_matched_data[psf_type][band] = hfile[
                            "psf_matched_data"
                        ][psf_type][band][()]
            else:
                psf_matched_data = None

            if hfile.get("psf_matched_rms_err") is not None:
                psf_matched_rms_err = {}
                for psf_type in hfile["psf_matched_rms_err"].keys():
                    psf_matched_rms_err[psf_type] = {}
                    for band in bands:
                        psf_matched_rms_err[psf_type][band] = hfile[
                            "psf_matched_rms_err"
                        ][psf_type][band][()]
            else:
                psf_matched_rms_err = None

            maps = {}
            if hfile.get("bin_maps") is not None:
                for key in hfile["bin_maps"].keys():
                    maps[key] = hfile["bin_maps"][key][()]

            binned_flux_map = None
            binned_flux_err_map = None
            if hfile.get("bin_fluxes") is not None:
                if hfile["bin_fluxes"].get("pixedfit") is not None:
                    binned_flux_map = (
                        hfile["bin_fluxes"]["pixedfit"][()]
                        * u.erg
                        / u.s
                        / u.cm**2
                        / u.AA
                    )

            if hfile.get("bin_flux_err") is not None:
                if hfile["bin_flux_err"].get("pixedfit") is not None:
                    binned_flux_err_map = (
                        hfile["bin_flux_err"]["pixedfit"][()]
                        * u.erg
                        / u.s
                        / u.cm**2
                        / u.AA
                    )

            possible_phot_keys = []
            photometry_table = {}
            if hfile.get("binned_photometry_table") is not None:
                for psf_type in hfile["binned_photometry_table"].keys():
                    photometry_table[psf_type] = {}
                    for binmap_type in hfile["binned_photometry_table"][
                        psf_type
                    ].keys():
                        if "__" not in binmap_type:
                            photometry_table[psf_type][binmap_type] = None
                            possible_phot_keys.append(
                                f"binned_photometry_table/{psf_type}/{binmap_type}"
                            )
            # else:
            #    print("No binned photometry table found")

            print(possible_phot_keys)

            possible_sed_keys = []
            sed_fitting_table = {}
            if hfile.get("sed_fitting_table") is not None:
                for tool in hfile["sed_fitting_table"].keys():
                    sed_fitting_table[tool] = {}
                    for run in hfile["sed_fitting_table"][tool].keys():
                        if "__" not in run:
                            sed_fitting_table[tool][run] = None
                            possible_sed_keys.append(
                                f"sed_fitting_table/{tool}/{run}"
                            )

            rms_background = None
            if hfile.get("meta/rms_background") is not None:
                rms_background = ast.literal_eval(
                    hfile["meta/rms_background"][()].decode("utf-8")
                )

            # Get PSFs
            psfs = {}
            psfs_meta = {}
            if hfile.get("psfs") is not None:
                for psf_type in hfile["psfs"].keys():
                    psfs[psf_type] = {}
                    for band in bands:
                        if hfile["psfs"][psf_type].get(band) is not None:
                            psfs[psf_type][band] = hfile["psfs"][psf_type][
                                band
                            ][()]

            if hfile.get("psfs_meta") is not None:
                for psf_type in hfile["psfs_meta"].keys():
                    psfs_meta[psf_type] = {}
                    for band in bands:
                        if hfile["psfs_meta"][psf_type].get(band) is not None:
                            psfs_meta[psf_type][band] = hfile["psfs_meta"][
                                psf_type
                            ][band][()].decode("utf-8")

            galaxy_region = {}
            if hfile.get("galaxy_region") is not None:
                for binmap_type in hfile["galaxy_region"].keys():
                    galaxy_region[binmap_type] = hfile["galaxy_region"][
                        binmap_type
                    ][()]

            flux_map = {}
            if hfile.get("flux_map") is not None:
                for binmap_type in hfile["flux_map"].keys():
                    flux_map[binmap_type] = hfile["flux_map"][binmap_type][()]

            if hfile.get("det_data") is not None:
                det_data = {}
                det_data["phot"] = hfile["det_data"]["phot"][()]
                det_data["rms_err"] = hfile["det_data"]["rms_err"][()]
                det_data["seg"] = hfile["det_data"]["seg"][()]
            else:
                # print('no det data')
                det_data = None

            if hfile.get("resolved_mass") is not None:
                resolved_mass = {}
                for key in hfile["resolved_mass"].keys():
                    resolved_mass[key] = hfile["resolved_mass"][key][()]
            else:
                resolved_mass = None

            # Read in resolved_sfh
            if hfile.get("resolved_sfh") is not None:
                resolved_sfh = {}
                for key in hfile["resolved_sfh"].keys():
                    resolved_sfh[key] = hfile["resolved_sfh"][key][()]

            else:
                resolved_sfh = None

            # Read in resolved SED
            if hfile.get("resolved_sed") is not None:
                resolved_sed = {}
                for key in hfile["resolved_sed"].keys():
                    resolved_sed[key] = hfile["resolved_sed"][key][()]
            else:
                resolved_sed = None

            # Read in PSF
            psf_kernels = {}
            if hfile.get("psf_kernels") is not None:
                for psf_type in hfile["psf_kernels"].keys():
                    psf_kernels[psf_type] = {}
                    for band in bands:
                        if (
                            hfile["psf_kernels"][psf_type].get(band)
                            is not None
                        ):
                            psf_kernels[psf_type][band] = hfile["psf_kernels"][
                                psf_type
                            ][band][()]

            interactive_outputs = None
            if hfile.get("interactive_outputs") is not None:
                interactive_outputs = {}
                for key in hfile["interactive_outputs"].keys():
                    interactive_outputs[key] = {}
                    # Get flux and flux_err
                    for prop in hfile["interactive_outputs"][key].keys():
                        interactive_outputs[key][prop] = hfile[
                            "interactive_outputs"
                        ][key][prop][()]
                        # Check for meta properties
                        meta = {}
                        for mkey in hfile["interactive_outputs"][key][
                            prop
                        ].attrs.keys():
                            meta[mkey] = hfile["interactive_outputs"][key][
                                prop
                            ].attrs[mkey]
                        if len(meta) > 0:
                            interactive_outputs[key]["meta"] = meta
                        else:
                            meta = None

            # hfile.close()
            # Read in photometry table(s)
            if len(possible_phot_keys) > 0:
                for key in possible_phot_keys:
                    table = read_table_hdf5(hfile, key)
                    psf_type, binmap_type = key.split("/")[1:]
                    photometry_table[psf_type][binmap_type] = table

            if len(possible_sed_keys) > 0:
                for key in possible_sed_keys:
                    table = read_table_hdf5(hfile, key)
                    tool, run = key.split("/")[1:]
                    sed_fitting_table[tool][run] = table

            photometry_properties = {}
            photometry_meta_properties = {}
            if hfile.get("photometry_properties") is not None:
                for prop in hfile["photometry_properties"].keys():
                    photometry_properties[prop] = hfile[
                        "photometry_properties"
                    ][prop][()]
                    meta = hfile["photometry_properties"][prop].attrs
                    # print('meta', meta)
                    photometry_meta_properties[prop] = {}
                    for key in meta:
                        # print(meta[key])
                        # print(key)
                        # print(meta[key])
                        photometry_meta_properties[prop][key] = meta[key]
                    if "unit" in photometry_meta_properties[prop].keys():
                        unit = u.Unit(photometry_meta_properties[prop]["unit"])
                    else:
                        unit = u.dimensionless_unscaled

                    # print('unit', unit)

                    photometry_properties[prop] = (
                        photometry_properties[prop] * unit
                    )
                    # print(f'Loaded {prop} with shape {photometry_properties[prop].shape}')

        out_dict = {
            "galaxy_id": galaxy_id,
            "sky_coord": sky_coord,
            "survey": survey,
            "bands": bands,
            "im_paths": im_paths,
            "im_zps": im_zps,
            "im_exts": im_exts,
            "seg_paths": seg_paths,
            "rms_err_paths": rms_err_paths,
            "rms_err_exts": rms_err_exts,
            "im_pixel_scales": im_pixel_scales,
            "phot_imgs": phot_imgs,
            "phot_pix_unit": phot_pix_unit,
            "phot_img_headers": phot_img_headers,
            "rms_err_imgs": rms_err_imgs,
            "seg_imgs": seg_imgs,
            "aperture_dict": aperture_dict,
            "psf_matched_data": psf_matched_data,
            "galfind_version": galfind_version,
            "psf_matched_rms_err": psf_matched_rms_err,
            "maps": maps,
            "binned_flux_map": binned_flux_map,
            "binned_flux_err_map": binned_flux_err_map,
            "photometry_table": photometry_table,
            "sed_fitting_table": sed_fitting_table,
            "rms_background": rms_background,
            "psfs": psfs,
            "psfs_meta": psfs_meta,
            "galaxy_region": galaxy_region,
            "cutout_size": cutout_size,
            "h5_folder": h5_folder,
            "psf_kernels": psf_kernels,
            "redshift": redshift,
            "flux_map": flux_map,
            "photometry_properties": photometry_properties,
            "photometry_meta_properties": photometry_meta_properties,
            "already_psf_matched": already_psf_matched,
            "dont_psf_match_bands": dont_psf_match_bands,
            "auto_photometry": auto_photometry,
            "unmatched_data": unmatched_data,
            "unmatched_rms_err": unmatched_rms_err,
            "unmatched_seg": unmatched_seg,
            "meta_properties": meta_properties,
            "det_data": det_data,
            "total_photometry": total_photometry,
            "resolved_mass": resolved_mass,
            "resolved_sfh": resolved_sfh,
            "resolved_sed": resolved_sed,
            "cutout_size": cutout_size,
            "h5_folder": h5_folder,
            "psf_kernels": psf_kernels,
            "interactive_outputs": interactive_outputs,
            "h5_path": h5path if type(h5_name) is not BytesIO else None,
            "save_out": save_out,
        }

        if return_attr:
            return out_dict

        else:
            return cls(**out_dict)
        """
        return cls(galaxy_id, sky_coord, survey, bands, im_paths, im_exts, im_zps,
                    seg_paths, rms_err_paths, rms_err_exts, im_pixel_scales, 
                    phot_imgs, phot_pix_unit, phot_img_headers, rms_err_imgs, seg_imgs, 
                    aperture_dict, psf_matched_data, psf_matched_rms_err, pixedfit_map, voronoi_map,
                    binned_flux_map, binned_flux_err_map, photometry_table, sed_fitting_table, rms_background,
                    psfs, psfs_meta, galaxy_region,
                    cutout_size, h5_folder)
        """

    @classmethod
    def init_from_basics(
        cls,
        galaxy_id: str,
        sky_coord: SkyCoord,
        survey: str,
        field_info: FieldInfo,
        cutout_size: typing.Union[int, u.Quantity, "auto"] = "auto",
        dont_psf_match_bands: typing.List[str] = [],
        redshift: float = -1,
        already_psf_matched: bool = False,
        forced_phot_band: typing.List[str] = ["F277W", "F356W", "F444W"],
    ):
        """
        This function will be the barebones function to initialize a Galaxy,
        without needing GALFIND.

        """

        # To Do

        # Make Cutouts from FieldInfo
        phot_imgs = {}
        phot_pix_unit = {}
        phot_img_headers = {}
        rms_err_imgs = {}
        seg_imgs = {}

        for band in field_info.band_names:
            im_path = field_info.im_paths[band]

            im_data = fits.getdata(im_path, field_info.im_exts[band])
            im_header = fits.getheader(im_path, field_info.im_exts[band])
            wcs = WCS(im_header)
            phot_img_headers[band] = str(im_header)

            cutout = Cutout2D(
                im_data,
                position=sky_coord,
                size=(cutout_size, cutout_size),
                wcs=wcs,
            )

            data = cutout.data

            # Check if data is all O or NaN
            if np.all(data == 0) or np.all(np.isnan(data)):
                raise Exception(f"All data is 0 or NaN for {band}")

            # Work out the unit or zero point (prefer zero point)
            if field_info.im_zps[band] is not None:
                zero_point = field_info.im_zps[band]
                # conversion_factor
                out_zeropoint = u.uJy.to(u.ABmag)
                scale_factor = 10 ** ((out_zeropoint - zero_point) / 2.5)
                final_data = data * scale_factor * u.uJy
                unit = u.uJy
            elif field_info.im_units[band] is not None:
                unit = u.Unit(field_info.im_units[band])
                if unit == u.Unit("MJy/sr"):
                    # Convert using pixel scale
                    scale_factor = field_info.im_pixel_scales[band] ** 2
                    data = data * unit * scale_factor

                    final_data = data.to(u.uJy)
                else:
                    scale_factor = 1
                    final_data = data * unit * scale_factor
                    final_data = final_data.to(u.uJy)

            phot_imgs[band] = copy.deepcopy(final_data)
            phot_pix_unit[band] = u.uJy

            del im_data

            # Check if we have rms, wht or seg files to cutout
            if field_info.err_paths[band] is not None:
                rms_err_path = field_info.err_paths[band]
                rms_err_data = fits.getdata(
                    rms_err_path, field_info.rms_err_exts[band]
                )
                rms_err_cutout = Cutout2D(
                    rms_err_data,
                    position=sky_coord,
                    size=(cutout_size, cutout_size),
                    wcs=wcs,
                )

                # Do the same conversion for the rms_err data
                rms_err_data = rms_err_cutout.data
                rms_err_data_final = rms_err_data * scale_factor * unit
                rms_err_imgs[band] = copy.deepcopy(
                    rms_err_data_final.to(u.uJy)
                )
                del rms_err_data

            if field_info.seg_paths[band] is not None:
                seg_path = field_info.seg_paths[band]
                seg_data = fits.getdata(seg_path)
                seg_cutout = Cutout2D(
                    seg_data,
                    position=sky_coord,
                    size=(cutout_size, cutout_size),
                    wcs=wcs,
                )

                seg_imgs[band] = copy.deepcopy(seg_cutout.data)
                del seg_data
        # Get the photometry from the cutouts

        if not already_psf_matched:
            psf_matched_data = None
            psf_matched_rms_err = None
        else:
            psf_matched_data = copy.deepcopy(phot_imgs)
            psf_matched_rms_err = copy.deepcopy(rms_err_imgs)

        meta_properties = {}

        return cls(
            galaxy_id=galaxy_id,
            sky_coord=sky_coord,
            survey=survey,
            bands=field_info.band_names,
            im_paths=field_info.im_paths,
            im_exts=field_info.im_exts,
            im_zps=field_info.im_zps,
            seg_paths=field_info.seg_paths,
            detection_band="+".join(forced_phot_band),
            galfind_version="",
            rms_err_paths=field_info.err_paths,
            rms_err_exts=field_info.rms_err_exts,
            im_pixel_scales=field_info.im_pixel_scales,
            phot_imgs=phot_imgs,
            phot_pix_unit=phot_pix_unit,
            phot_img_headers=phot_img_headers,
            rms_err_imgs=rms_err_imgs,
            seg_imgs=seg_imgs,
            aperture_dict={},
            redshift=redshift,
            cutout_size=cutout_size,
            dont_psf_match_bands=dont_psf_match_bands,
            auto_photometry={},
            psf_matched_data=psf_matched_data,
            psf_matched_rms_err=psf_matched_rms_err,
            meta_properties=meta_properties,
            already_psf_matched=already_psf_matched,
            overwrite=False,
        )

    def get_filter_wavs(
        self, facilities={"JWST": ["NIRCam"], "HST": ["ACS", "WFC3_IR"]}
    ):
        if getattr(self, "filter_wavs", None) is not None:
            return self.filter_wavs

        from astroquery.svo_fps import SvoFps

        filter_wavs = {}
        filter_instruments = {}
        filter_ranges = {}
        band_codes = {}

        done_band = False
        for facility in facilities:
            if done_band:
                break
            for instrument in facilities[facility]:
                try:
                    svo_table = SvoFps.get_filter_list(
                        facility=facility, instrument=instrument
                    )
                except:
                    continue
                bands_in_table = [
                    i.split(".")[-1] for i in svo_table["filterID"]
                ]
                for band in self.bands:
                    if band in bands_in_table:
                        if band in filter_wavs.keys():
                            raise Exception(
                                f"Band {band} found in multiple facilities"
                            )
                        else:
                            if instrument == "ACS":
                                instrument = "ACS_WFC"
                            filter_instruments[band] = instrument
                            mask = (
                                svo_table["filterID"]
                                == f"{facility}/{instrument}.{band}"
                            )
                            wav = svo_table[mask]["WavelengthCen"]
                            upper = (
                                svo_table[mask]["WavelengthCen"]
                                + svo_table[mask]["FWHM"] / 2.0
                            )
                            lower = (
                                svo_table[mask]["WavelengthCen"]
                                - svo_table[mask]["FWHM"] / 2.0
                            )
                            range = (lower * wav.unit, upper * wav.unit)

                            if len(wav) > 1:
                                raise Exception(
                                    f"Multiple profiles found for {band}"
                                )

                            filter_wavs[band] = wav[0] * wav.unit

                            band_codes[band] = svo_table[mask]["filterID"][0]

                            filter_ranges[band] = range

        assert len(filter_wavs.keys()) == len(
            self.bands
        ), f"Not all filters found {filter_wavs.keys()} vs {self.bands}"

        self.filter_wavs = filter_wavs
        self.filter_ranges = filter_ranges
        self.filter_instruments = filter_instruments
        self.band_codes = band_codes

    def get_star_stack_psf(self, match_band=None):
        """Get the PSF kernel from a star stack"""

        # Check for kernel

        psf_kernel_folder = (
            f"{self.psf_kernel_folder}/star_stack/{self.survey}/"
        )
        psf_folder = f"{self.psf_folder}/star_stack/{self.survey}/"

        if self.psfs is None:
            self.psfs = {}
        if self.psfs_meta is None:
            self.psfs_meta = {}

        self.psfs["star_stack"] = {}
        self.psfs_meta["star_stack"] = {}
        run = False
        for band in self.bands:
            if band in self.dont_psf_match_bands or self.already_psf_matched:
                continue
            path = f"{psf_folder}/{band}_psf.fits"
            if not os.path.exists(path):
                raise Exception(f"No PSF found for {band} in {psf_folder}")
            else:
                psf = fits.getdata(path)
                psf_hdr = str(fits.getheader(path))
                self.psfs["star_stack"][band] = psf
                self.psfs_meta["star_stack"][band] = psf_hdr

            self.add_to_h5(psf, "psfs/star_stack/", band, overwrite=True)
            self.add_to_h5(
                psf_hdr, "psfs_meta/star_stack/", band, overwrite=True
            )
            if match_band is None:
                match_band = self.bands[-1]
            kernel_path = (
                f"{psf_kernel_folder}/kernel_{band}_to_{match_band}.fits"
            )
            if os.path.exists(kernel_path):
                kernel = fits.getdata(kernel_path)
                if self.psf_kernels is None:
                    self.psf_kernels = {"star_stack": {}}
                elif self.psf_kernels.get("star_stack") is None:
                    self.psf_kernels["star_stack"] = {}

                self.psf_kernels["star_stack"][band] = kernel
                self.add_to_h5(
                    kernel, "psf_kernels/star_stack/", band, overwrite=True
                )
            else:
                run = True
        if run:
            self.convert_psfs_to_kernels(psf_type="star_stack")

    def estimate_rms_from_background(
        self, cutout_size=250, object_distance=20, overwrite=True, plot=False
    ):
        """Estimate the RMS error from the background"""
        import cv2

        if self.rms_background is None or overwrite:
            self.rms_background = {}
            if plot:
                update_mpl(tex_on=False)
                max_in_row = 4
                fig, axs = plt.subplots(
                    nrows=len(self.bands) // max_in_row + 1,
                    ncols=max_in_row,
                    figsize=(20, 20),
                )
                axs = axs.flatten()
                # Delete extra axes
                for i in range(len(self.bands), len(axs)):
                    fig.delaxes(axs[i])

            for pos, band in enumerate(self.bands):
                image_path = self.im_paths[band]
                hdu = fits.open(image_path)
                ra, dec = self.sky_coord.ra.deg, self.sky_coord.dec.deg
                wcs = WCS(hdu[self.im_exts[band]].header)
                x_cent, y_cent = wcs.all_world2pix(ra, dec, 0)
                data = hdu[self.im_exts[band]].section[
                    int(y_cent - cutout_size / 2) : int(
                        y_cent + cutout_size / 2
                    ),
                    int(x_cent - cutout_size / 2) : int(
                        x_cent + cutout_size / 2
                    ),
                ]
                # Open seg
                seg_path = self.seg_paths[band]
                seg_hdu = fits.open(seg_path)
                seg_data = seg_hdu[0].data[
                    int(y_cent - cutout_size / 2) : int(
                        y_cent + cutout_size / 2
                    ),
                    int(x_cent - cutout_size / 2) : int(
                        x_cent + cutout_size / 2
                    ),
                ]

                # Dilate the segmentation map to be more than 20 pixels from
                seg_data[seg_data != 0] = 1
                kernel = cv2.getStructuringElement(
                    cv2.MORPH_ELLIPSE, (object_distance, object_distance)
                )
                seg_data = seg_data.astype(np.uint8)
                seg_mask = cv2.dilate(seg_data, kernel, iterations=1)
                seg_mask = seg_mask.astype(bool)
                # Get RMS of background
                rms = np.sqrt(np.nanmean(data[~seg_mask] ** 2))
                if plot:
                    # Plot histogram of background
                    # Don't use latex
                    ax = axs[pos]
                    ax.hist(
                        data[~seg_mask].flatten(),
                        bins=30,
                        histtype="step",
                        color="k",
                    )
                    ax.axvline(rms, color="r", linestyle="--")
                    # ax.set_xlabel('Background')
                    ax.set_title(f"{band} bckg RMS = {rms:.4f} MJy/sr")

                    err_data = hdu[self.rms_err_exts[band]].section[
                        int(y_cent - cutout_size / 2) : int(
                            y_cent + cutout_size / 2
                        ),
                        int(x_cent - cutout_size / 2) : int(
                            x_cent + cutout_size / 2
                        ),
                    ]
                    ax.hist(
                        err_data[~seg_mask].flatten(),
                        bins=30,
                        histtype="step",
                        color="b",
                    )

                self.rms_background[band] = rms

            # In MJy/sr - need to convert?

            self.add_to_h5(
                str(self.rms_background),
                "meta",
                "rms_background",
                overwrite=True,
            )

        # if plot:
        #    return fig

    def get_number_of_bins(self, binmap_type="pixedfit"):
        if binmap_type == "pixedfit":
            region = self.pixedfit_map
        if region is not None:
            return len(np.unique(region)) - 1
        else:
            print("No galaxy region found")
            return None

    def dump_to_h5(self, h5_folder=resolved_galaxy_dir, mode="append"):
        """Dump the galaxy data to an .h5 file"""
        # for strings

        if not self.save_out:
            print("Skipping writing to .h5")
            return

        if not os.path.exists(h5_folder):
            print("Making directory", h5_folder)
            os.makedirs(h5_folder)

        str_dt = h5.string_dtype(encoding="utf-8")
        # Convert most dictionaries to strings
        # 'meta' - galaxy ID, survey, sky_coord,    version, instruments, excl_bands, cutout_size, zps, pixel_scales, phot_pix_unit
        # 'paths' - im_paths, seg_paths, rms_err_paths
        # 'raw_data' - phot_imgs, rms_err_imgs, seg_imgs
        # 'headers' - phot_img_headers
        # 'bin_maps' - voronoi_map, pixedfit_map
        # 'psf_matched_data'
        # 'aperture_photometry'
        # 'auto_photometry'
        # 'sed_fitting'[tool] =

        if os.path.exists(self.h5_path):
            append = "_temp"
        else:
            append = ""
        new_h5_path = self.h5_path.replace(".h5", f"{append}.h5")

        with h5.File(new_h5_path, "w") as hfile:
            # print('append is', append)

            groups = [
                "meta",
                "paths",
                "raw_data",
                "aperture_photometry",
                "auto_photometry",
                "headers",
                "bin_maps",
                "bin_fluxes",
                "bin_flux_err",
            ]
            for group in groups:
                hfile.create_group(group)

            hfile["meta"].create_dataset(
                "galaxy_id", data=str(self.galaxy_id), dtype=str_dt
            )
            hfile["meta"].create_dataset(
                "survey", data=self.survey, dtype=str_dt
            )
            hfile["meta"].create_dataset("redshift", data=self.redshift)
            if self.sky_coord is not None:
                hfile["meta"].create_dataset(
                    "sky_coord",
                    data=self.sky_coord.to_string(
                        style="decimal", precision=8
                    ),
                    dtype=str_dt,
                )
            hfile["meta"].create_dataset(
                "bands", data=str(list(self.bands)), dtype=str_dt
            )
            hfile["meta"].create_dataset("cutout_size", data=self.cutout_size)
            hfile["meta"].create_dataset(
                "zps", data=str(self.im_zps), dtype=str_dt
            )
            hfile["meta"].create_dataset(
                "pixel_scales",
                data=str(
                    {
                        band: str(scale)
                        for band, scale in self.im_pixel_scales.items()
                    }
                ),
                dtype=str_dt,
            )
            hfile["meta"].create_dataset(
                "phot_pix_unit",
                data=str(
                    {
                        band: str(pix_unit)
                        for band, pix_unit in self.phot_pix_unit.items()
                    }
                ),
                dtype=str_dt,
            )
            hfile["meta"].create_dataset(
                "dont_psf_match_bands",
                data=str(self.dont_psf_match_bands),
                dtype=str_dt,
            )
            hfile["meta"].create_dataset(
                "already_psf_matched",
                data=str(self.already_psf_matched),
                dtype=str_dt,
            )
            hfile["meta"].create_dataset(
                "detection_band", data=self.detection_band, dtype=str_dt
            )
            hfile["meta"].create_dataset(
                "galfind_version", data=self.galfind_version, dtype=str_dt
            )
            if self.meta_properties is not None:
                hfile["meta"].create_group("meta_properties")
                for prop in self.meta_properties.keys():
                    hfile["meta"]["meta_properties"].create_dataset(
                        prop,
                        data=str(self.meta_properties[prop]),
                        dtype=str_dt,
                    )

            if self.auto_photometry is not None:
                hfile["auto_photometry"].create_dataset(
                    "auto_photometry",
                    data=str(self.auto_photometry),
                    dtype=str_dt,
                )
            if self.total_photometry is not None:
                hfile.create_group("total_photometry")
                hfile["total_photometry"].create_dataset(
                    "total_photometry",
                    data=str(self.total_photometry),
                    dtype=str_dt,
                )
            # Save paths and exts
            keys_to_check = [
                "im_paths",
                "seg_paths",
                "rms_err_paths",
                "im_exts",
                "rms_err_exts",
            ]

            hfile["paths"].create_dataset(
                "im_paths", data=str(self.im_paths), dtype=str_dt
            )
            hfile["paths"].create_dataset(
                "seg_paths", data=str(self.seg_paths), dtype=str_dt
            )
            hfile["paths"].create_dataset(
                "rms_err_paths", data=str(self.rms_err_paths), dtype=str_dt
            )
            hfile["paths"].create_dataset(
                "im_exts", data=str(self.im_exts), dtype=str_dt
            )
            hfile["paths"].create_dataset(
                "rms_err_exts", data=str(self.rms_err_exts), dtype=str_dt
            )

            for aper in self.aperture_dict.keys():
                hfile["aperture_photometry"].create_group(aper)
                for key in self.aperture_dict[aper].keys():
                    data = self.aperture_dict[aper][key]
                    hfile["aperture_photometry"][aper].create_dataset(
                        f"{key}", data=data
                    )

            # Save raw data
            for band in self.bands:
                hfile["raw_data"].create_dataset(
                    f"phot_{band}",
                    data=self.phot_imgs[band],
                    compression="gzip",
                )
                hfile["raw_data"].create_dataset(
                    f"rms_err_{band}",
                    data=self.rms_err_imgs[band],
                    compression="gzip",
                )
                hfile["raw_data"].create_dataset(
                    f"seg_{band}",
                    data=self.seg_imgs[band],
                    compression="gzip",
                )

            if self.unmatched_data is not None:
                hfile.create_group("unmatched_data")
                for band in self.bands:
                    hfile["unmatched_data"].create_dataset(
                        f"phot_{band}",
                        data=self.unmatched_data[band],
                        compression="gzip",
                    )
                    hfile["unmatched_data"].create_dataset(
                        f"rms_err_{band}",
                        data=self.unmatched_rms_err[band],
                        compression="gzip",
                    )
                    hfile["unmatched_data"].create_dataset(
                        f"seg_{band}",
                        data=self.unmatched_seg[band],
                        compression="gzip",
                    )

            if self.det_data is not None:
                hfile.create_group("det_data")
                hfile["det_data"].create_dataset(
                    "phot",
                    data=self.det_data["phot"],
                    compression="gzip",
                )
                hfile["det_data"].create_dataset(
                    "rms_err",
                    data=self.det_data["rms_err"],
                    compression="gzip",
                )
                hfile["det_data"].create_dataset(
                    "seg",
                    data=self.det_data["seg"],
                    compression="gzip",
                )

            # Save headers
            for band in self.bands:
                if self.phot_img_headers.get(band, None) is not None:
                    hfile["headers"].create_dataset(
                        f"{band}",
                        data=str(self.phot_img_headers[band]),
                        dtype=str_dt,
                    )

            if self.psf_matched_data is not None:
                hfile.create_group("psf_matched_data")
                for psf_type in self.psf_matched_data.keys():
                    hfile["psf_matched_data"].create_group(psf_type)
                    for band in self.bands:
                        # print(band)
                        # print(self.psf_matched_data[psf_type])
                        hfile["psf_matched_data"][psf_type].create_dataset(
                            band,
                            data=self.psf_matched_data[psf_type][band],
                            compression="gzip",
                        )

            if self.psf_matched_rms_err is not None:
                hfile.create_group("psf_matched_rms_err")
                for psf_type in self.psf_matched_rms_err.keys():
                    hfile["psf_matched_rms_err"].create_group(psf_type)
                    for band in self.bands:
                        hfile["psf_matched_rms_err"][psf_type].create_dataset(
                            band,
                            data=self.psf_matched_rms_err[psf_type][band],
                            compression="gzip",
                        )

            # or here
            # Save galaxy region

            # Save binned maps
            for map in self.maps:
                hfile["bin_maps"].create_dataset(
                    map, data=getattr(self, f"{map}_map"), compression="gzip"
                )

            if self.binned_flux_map is not None:
                hfile["bin_fluxes"].create_dataset(
                    "pixedfit", data=self.binned_flux_map, compression="gzip"
                )
            if self.binned_flux_err_map is not None:
                hfile["bin_flux_err"].create_dataset(
                    "pixedfit",
                    data=self.binned_flux_err_map,
                    compression="gzip",
                )
            if self.rms_background is not None:
                hfile.create_dataset(
                    "meta/rms_background",
                    data=str(self.rms_background),
                    compression="gzip",
                )

            # Small memory leak here - 0.2 MB per save

            # Save PSFs
            if self.psfs is not None and self.psfs != {}:
                hfile.create_group("psfs")
                for psf_type in self.psfs.keys():
                    hfile["psfs"].create_group(psf_type)
                    for band in self.bands:
                        if self.psfs[psf_type].get(band) is not None:
                            hfile["psfs"][psf_type].create_dataset(
                                band,
                                data=self.psfs[psf_type][band],
                                compression="gzip",
                            )

            if self.psfs_meta is not None and self.psfs_meta != {}:
                hfile.create_group("psfs_meta")
                for psf_type in self.psfs_meta.keys():
                    hfile["psfs_meta"].create_group(psf_type)
                    for band in self.bands:
                        if self.psfs_meta[psf_type].get(band) is not None:
                            data = str(self.psfs_meta[psf_type][band])
                            hfile["psfs_meta"][psf_type].create_dataset(
                                band,
                                data=data,
                                dtype=str_dt,
                            )

            # Add psf_Kernels
            if self.psf_kernels is not None and self.psf_kernels != {}:
                hfile.create_group("psf_kernels")
                for psf_type in self.psf_kernels.keys():
                    hfile["psf_kernels"].create_group(psf_type)
                    for band in self.bands:
                        if self.psf_kernels[psf_type].get(band) is not None:
                            hfile["psf_kernels"][psf_type].create_dataset(
                                band,
                                data=self.psf_kernels[psf_type][band],
                                compression="gzip",
                            )

            # Add galaxy region
            if self.gal_region is not None:
                hfile.create_group("galaxy_region")
                for binmap_type in self.gal_region.keys():
                    hfile["galaxy_region"].create_dataset(
                        binmap_type,
                        data=self.gal_region[binmap_type],
                        compression="gzip",
                    )
            # Add flux_map
            if self.flux_map is not None:
                hfile.create_group("flux_map")
                for binmap_type in self.flux_map.keys():
                    hfile["flux_map"].create_dataset(
                        binmap_type,
                        data=self.flux_map[binmap_type],
                        compression="gzip",
                    )

            for pos, property in enumerate(self.photometry_property_names):
                if pos == 0:
                    hfile.create_group("photometry_properties")
                hfile["photometry_properties"].create_dataset(
                    property, data=getattr(self, property)
                )
                # Add meta data
                for key in getattr(self, f"{property}_meta").keys():
                    hfile["photometry_properties"][property].attrs[key] = (
                        getattr(self, f"{property}_meta")[key]
                    )

            # Add resolved mass
            if self.resolved_mass is not None:
                hfile.create_group("resolved_mass")
                for key in self.resolved_mass.keys():
                    hfile["resolved_mass"].create_dataset(
                        key, data=self.resolved_mass[key]
                    )

            # Add resolved SFH
            if self.resolved_sfh is not None:
                hfile.create_group("resolved_sfh")
                for key in self.resolved_sfh.keys():
                    hfile["resolved_sfh"].create_dataset(
                        key, data=self.resolved_sfh[key], compression="gzip"
                    )

            # Add resolved SED
            if self.resolved_sed is not None:
                hfile.create_group("resolved_sed")
                for key in self.resolved_sed.keys():
                    hfile["resolved_sed"].create_dataset(
                        key, data=self.resolved_sed[key], compression="gzip"
                    )

            # Add MockGalaxy properties
            if type(self) is MockResolvedGalaxy:
                # Copy over the mock galaxy properties if they exist
                hfile.create_group("mock_galaxy")

                if self.noise_images is not None:
                    hfile["mock_galaxy"].create_group("noise_images")
                    for key in self.noise_images.keys():
                        hfile["mock_galaxy"]["noise_images"].create_dataset(
                            key,
                            data=self.noise_images[key],
                            compression="gzip",
                        )
                if self.property_images is not None:
                    hfile["mock_galaxy"].create_group("property_images")
                    for key in self.property_images.keys():
                        hfile["mock_galaxy"]["property_images"].create_dataset(
                            key,
                            data=self.property_images[key],
                            compression="gzip",
                        )
                if self.seds is not None:
                    hfile["mock_galaxy"].create_group("seds")
                    for key in self.seds.keys():
                        if type(self.seds[key]) is np.ndarray:
                            hfile["mock_galaxy"]["seds"].create_dataset(
                                key, data=self.seds[key], compression="gzip"
                            )
                        else:
                            hfile["mock_galaxy"]["seds"].create_group(key)
                            for key2 in self.seds[key].keys():
                                hfile["mock_galaxy"]["seds"][
                                    key
                                ].create_dataset(
                                    key2,
                                    data=self.seds[key][key2],
                                    compression="gzip",
                                )

                if self.sfh is not None:
                    hfile["mock_galaxy"].create_group("sfh")
                    for key in self.sfh.keys():
                        if type(self.sfh[key]) is np.ndarray:
                            hfile["mock_galaxy"]["sfh"].create_dataset(
                                key, data=self.sfh[key], compression="gzip"
                            )
                        else:
                            hfile["mock_galaxy"]["sfh"].create_group(key)
                            for key2 in self.sfh[key].keys():
                                hfile["mock_galaxy"]["sfh"][
                                    key
                                ].create_dataset(
                                    key2,
                                    data=self.sfh[key][key2],
                                    compression="gzip",
                                )

        # Write photometry table(s)
        if self.photometry_table is not None:
            for psf_type in self.photometry_table.keys():
                for binmap_type in self.photometry_table[psf_type].keys():
                    write_table_hdf5(
                        self.photometry_table[psf_type][binmap_type],
                        new_h5_path,
                        f"binned_photometry_table/{psf_type}/{binmap_type}",
                        serialize_meta=True,
                        overwrite=True,
                        append=True,
                    )
        # Write sed fitting table(s)
        if self.sed_fitting_table is not None:
            for tool in self.sed_fitting_table.keys():
                for run in self.sed_fitting_table[tool].keys():
                    write_table_hdf5(
                        self.sed_fitting_table[tool][run],
                        new_h5_path,
                        f"sed_fitting_table/{tool}/{run}",
                        serialize_meta=True,
                        overwrite=True,
                        append=True,
                    )

        # Add anything else from the old file to the new file
        if os.path.exists(self.h5_path) and append != "":
            old_hfile = h5.File(self.h5_path, "r")
            # print("Removing temp", self.h5_path)
            hfile = h5.File(self.h5_path.replace(".h5", f"{append}.h5"), "a")
            for key in old_hfile.keys():
                if key not in hfile.keys():
                    print("Copying", key)
                    old_hfile.copy(key, hfile)

            old_hfile.close()
            hfile.close()
            os.remove(self.h5_path)
            os.rename(
                self.h5_path.replace(".h5", f"{append}.h5"), self.h5_path
            )

    def convolve_with_psf(self, psf_type="webbpsf", init_run=False):
        """Convolve the images with the PSF
        psf_type: str - the type of PSF to use
        init_run: bool - if this is the inital run, don't load from .h5 or create .h5 file"""

        if (
            getattr(self, "psf_matched_data", None) in [None, {}]
            or getattr(self, "psf_matched_rms_err", None) in [None, {}]
            or psf_type not in self.psf_matched_data.keys()
        ):
            run = False
            # Try and load from .h5
            if not init_run and os.path.exists(self.h5_path):
                print("Creating PSF matched data", self.galaxy_id)

                h5file = h5.File(self.h5_path, "a")
                if "psf_matched_data" in h5file.keys():
                    if psf_type in h5file["psf_matched_data"].keys():
                        if len(self.bands) != len(
                            list(h5file["psf_matched_data"][psf_type].keys())
                        ):
                            run = True
                        else:
                            self.psf_matched_data = {psf_type: {}}
                            for band in self.bands:
                                self.psf_matched_data[psf_type][band] = h5file[
                                    "psf_matched_data"
                                ][psf_type][band][()]
                    else:
                        run = True
                else:
                    h5file.create_group("psf_matched_data")
                    run = True

                if "psf_matched_rms_err" in h5file.keys():
                    if psf_type in h5file["psf_matched_rms_err"].keys():
                        if len(self.bands) != len(
                            list(
                                h5file["psf_matched_rms_err"][psf_type].keys()
                            )
                        ):
                            run = True
                        else:
                            self.psf_matched_rms_err = {psf_type: {}}
                            for band in self.bands:
                                self.psf_matched_rms_err[psf_type][band] = (
                                    h5file[
                                        "psf_matched_rms_err"
                                    ][psf_type][band][()]
                                )
                    else:
                        run = True
                else:
                    h5file.create_group("psf_matched_rms_err")
                    run = True
            else:
                run = True

            if run:
                # Do the convolution\
                if getattr(self, "psf_matched_data", None) is None:
                    self.psf_matched_data = {psf_type: {}}
                else:
                    self.psf_matched_data[psf_type] = {}
                if getattr(self, "psf_matched_rms_err", None) is None:
                    self.psf_matched_rms_err = {psf_type: {}}
                else:
                    self.psf_matched_rms_err[psf_type] = {}

                for band in self.bands[:-1]:
                    print(f"Convolving {band} with PSF")
                    if (
                        band in self.dont_psf_match_bands
                        or self.already_psf_matched
                    ):
                        psf_matched_img = self.phot_imgs[band]
                        psf_matched_rms_err = self.rms_err_imgs[band]
                    else:
                        kernel = self.psf_kernels[psf_type][band]
                        # kernel = fits.open(kernel_path)[0].data
                        # Convolve the image with the PSF

                        psf_matched_img = convolve_fft(
                            self.phot_imgs[band], kernel, normalize_kernel=True
                        )
                        psf_matched_rms_err = convolve_fft(
                            self.rms_err_imgs[band],
                            kernel,
                            normalize_kernel=True,
                        )

                    try:
                        from piXedfit.piXedfit_images.images_utils import (
                            remove_naninfzeroneg_image_2dinterpolation,
                        )

                        psf_matched_rms_err = (
                            remove_naninfzeroneg_image_2dinterpolation(
                                psf_matched_rms_err
                            )
                        )
                    except:
                        print("Didnt work")
                        pass

                    # Save to psf_matched_data
                    self.psf_matched_data[psf_type][band] = psf_matched_img
                    self.psf_matched_rms_err[psf_type][band] = (
                        psf_matched_rms_err
                    )

                    if not init_run:
                        if (
                            h5file.get(f"psf_matched_data/{psf_type}/{band}")
                            is not None
                        ):
                            del h5file[f"psf_matched_data/{psf_type}/{band}"]
                        if (
                            h5file.get(
                                f"psf_matched_rms_err/{psf_type}/{band}"
                            )
                            is not None
                        ):
                            del h5file[
                                f"psf_matched_rms_err/{psf_type}/{band}"
                            ]

                        h5file.create_dataset(
                            f"psf_matched_data/{psf_type}/{band}",
                            data=psf_matched_img,
                        )
                        h5file.create_dataset(
                            f"psf_matched_rms_err/{psf_type}/{band}",
                            data=psf_matched_rms_err,
                        )

                    # h5file['psf_matched_data'][psf_type] = self.psf_matched_data

                # print(self.phot_imgs.keys(), self.bands)
                self.psf_matched_data[psf_type][self.bands[-1]] = (
                    self.phot_imgs[self.bands[-1]]
                )  # No need to convolve the last band
                self.psf_matched_rms_err[psf_type][self.bands[-1]] = (
                    self.rms_err_imgs[self.bands[-1]]
                )

                if not init_run:
                    # Deal with last band
                    if (
                        h5file.get(
                            f"psf_matched_data/{psf_type}/{self.bands[-1]}"
                        )
                        is not None
                    ):
                        del h5file[
                            f"psf_matched_data/{psf_type}/{self.bands[-1]}"
                        ]
                    if (
                        h5file.get(
                            f"psf_matched_rms_err/{psf_type}/{self.bands[-1]}"
                        )
                        is not None
                    ):
                        del h5file[
                            f"psf_matched_rms_err/{psf_type}/{self.bands[-1]}"
                        ]
                    h5file.create_dataset(
                        f"psf_matched_data/{psf_type}/{self.bands[-1]}",
                        data=self.phot_imgs[self.bands[-1]].value,
                    )
                    h5file.create_dataset(
                        f"psf_matched_rms_err/{psf_type}/{self.bands[-1]}",
                        data=self.rms_err_imgs[self.bands[-1]].value,
                    )

            else:
                print("not running")

            if not init_run:
                h5file.close()

        else:
            print("Already PSF matched data.")

    def __str__(self):
        str = f"Resolved Galaxy {self.galaxy_id} from {self.survey} survey\n"
        str += f"SkyCoord: {self.sky_coord}\n"
        str += f"Bands: {self.bands}\n"
        str += f"Cutout size: {self.cutout_size}\n"
        str += f"Aperture photometry: {self.aperture_dict}\n"
        if hasattr(self, "pixedfit_map") and self.pixedfit_map is not None:
            str += f"Number of bins: {self.get_number_of_bins()}\n"
            # Make an ascii map of the bins
            test_map = copy.copy(self.pixedfit_map)
            unique_vals = np.unique(test_map)
            test_map = test_map.astype(object)
            for val in unique_vals:
                if val in [0, np.nan]:
                    fill_val = " "
                else:
                    fill_val = chr(int(val) + 65)

                test_map[test_map == val] = fill_val
            str += "Pixel-fit map\n"
            for row in test_map:
                str += f"{''.join(row)}\n"

        return str

    def __repr__(self):
        return self.__str__()

    def plot_cutouts(
        self,
        bands=None,
        psf_matched=False,
        save=False,
        psf_type=None,
        save_path=None,
        show=False,
        facecolor="white",
        fig=None,
    ):
        """Plot the cutouts for the galaxy"""
        if bands is None:
            bands = self.bands
        nrows = len(bands) // 6 + (1 if len(bands) % 6 else 0)
        ncols = min(6, len(bands))

        if fig is None:
            fig = plt.figure(
                figsize=(ncols * 3, nrows * 3), facecolor=facecolor
            )

        # Create axes within the figure
        axes = fig.subplots(nrows, ncols, squeeze=False)
        axes = axes.flatten()

        for i, (ax, band) in enumerate(zip(axes, bands)):
            if psf_matched:
                if psf_type is None:
                    psf_type = self.use_psf_type
                data = self.psf_matched_data[psf_type][band]
            else:
                if self.unmatched_data is not None:
                    data = self.unmatched_data[band]
                else:
                    data = self.phot_imgs[band]

            if type(data) is u.Quantity:
                data = data.value

            # Set normalization by brightest pixel in central 30x30 pixels

            central_data = np.copy(data)[
                self.cutout_size // 2 - 15 : self.cutout_size // 2 + 15,
                self.cutout_size // 2 - 15 : self.cutout_size // 2 + 15,
            ]
            norm = simple_norm(central_data, stretch="log", max_percent=99.9)
            im = ax.imshow(
                data, origin="lower", interpolation="none", norm=norm
            )
            ax.text(
                0.9,
                0.9,
                band,
                color="w",
                transform=ax.transAxes,
                ha="right",
                va="top",
                fontsize=12,
                fontweight="bold",
                path_effects=[
                    PathEffects.Stroke(linewidth=2, foreground="black"),
                    PathEffects.Normal(),
                ],
            )
            ax.set_xticks([])
            ax.set_yticks([])
            ax.set_aspect("equal", adjustable="box")

        # Remove any unused subplots
        for ax in axes[len(bands) :]:
            fig.delaxes(ax)

        # Adjust spacing between subplots
        fig.subplots_adjust(wspace=0, hspace=0)

        if save:
            plt.savefig(save_path, bbox_inches="tight", pad_inches=0)
        if show:
            plt.show()
        else:
            return fig

    def get_webbpsf(
        self,
        plot=False,
        overwrite=False,
        fov=4,
        og_fov=10,
        oversample=4,
        PATH_SW_ENERGY="psfs/Encircled_Energy_SW_ETCv2.txt",
        PATH_LW_ENERGY="psfs/Encircled_Energy_LW_ETCv2.txt",
    ):
        skip = False
        if getattr(self, "psfs", None) not in [None, {}, []]:
            skip = True
        if "webbpsf" in self.psfs.keys():
            skip = True

        if not skip or overwrite:
            import webbpsf

            self.psfs["webbpsf"] = {}
            self.psfs_meta["webbpsf"] = {}
            psfs = {}
            psf_headers = {}
            for band in self.bands:
                # Get dimensions from header
                header = fits.open(self.im_paths[band])[
                    self.im_exts[band]
                ].header
                header_0 = fits.open(self.im_paths[band])[0].header
                # Get dimensions

                xdim = header["NAXIS1"]
                ydim = header["NAXIS2"]

                if 10000 < xdim < 10400 & 4200 < ydim < 4400:
                    print(
                        "Dimensions consistent with a single NIRCam pointing"
                    )

                x_pos, y_pos = WCS(header).all_world2pix(
                    self.sky_coord.ra.deg, self.sky_coord.dec.deg, 0
                )
                # Calculate which NIRCam detector the galaxy is on
                if float(band[1:-1]) < 240:
                    wav = "SW"
                    jitter = 0.022
                    # 17 corresponds with 2" radius (i.e. 4" FOV)
                    energy_table = ascii.read(PATH_SW_ENERGY)
                    row = np.argmin(
                        abs(fov / 2.0 - energy_table["aper_radius"])
                    )
                    encircled = energy_table[row][filt]
                    norm_fov = energy_table["aper_radius"][row] * 2
                    print(
                        f'Will normalize PSF within {norm_fov}" FOV to {encircled}'
                    )

                else:
                    wav = "LW"
                    jitter = 0.034
                    energy_table = ascii.read(PATH_LW_ENERGY)
                    row = np.argmin(
                        abs(fov / 2.0 - energy_table["aper_radius"])
                    )
                    encircled = energy_table[row][filt]
                    norm_fov = energy_table["aper_radius"][row] * 2
                    print(
                        f'Will normalize PSF within {norm_fov}" FOV to {encircled}'
                    )

                if wav == "LW" and x_pos < 10244 / 2:
                    det = "A5"
                else:
                    det = "B5"

                if wav == "SW":
                    if x_pos < 10244 / 2:
                        det = "A"
                        center_rot = (2190, 2190)
                    else:
                        det = "B"
                        center_rot = (8000, 2250)

                    # Calculate rotation angle from vertical
                    rot = np.arctan(
                        (y_pos - center_rot[1]) / (x_pos - center_rot[0])
                    )
                    rot = rot * 180 / np.pi
                    if 0 < rot < 90:
                        det += "1"
                    elif 90 < rot < 180:
                        det += "3"
                    elif -90 < rot < 0:
                        det += "2"
                    elif -180 < rot < -90:
                        det += "4"

                    print(
                        f"Galaxy at {self.sky_coord.ra.deg} ({x_pos}), {self.sky_coord.dec.deg} ({y_pos}) is on NIRCam {wav} detector {det}"
                    )

                print(f'{filt} at {fov}" FOV')

                # If consistent with a single NIRCam pointing
                nircam = webbpsf.NIRCam()
                date = header_0["DATE-OBS"]
                nircam.load_wss_opd_by_date(date, plot=False)
                # nircam = webbpsf.setup_sim_to_match_file(self.im_paths[band])
                nircam.options["detector"] = f"NRC{det}"
                # Can set nircam.options['source_offset_theta'] = position_angle if not oriented vertical

                nircam.filter = band
                nircam.options["output_mode"] = "detector sampled"
                nircam.options["parity"] = "odd"
                nircam.options["jitter_sigma"] = jitter
                print("Calculating PSF")
                fov = (
                    self.cutout_size
                    * self.im_pixel_scales[band].to(u.arcsec).value
                )
                print(f"Size: {fov} arcsec")

                nircam.pixel_scale = (
                    self.im_pixel_scales[band].to(u.arcsec).value
                )

                psf = nircam.calc_psf(
                    fov_arcsec=og_fov, normalize="exit_pupil", oversample=4
                )
                # Drop the first element from the HDU

                psf_data = psf["DET_SAMP"].data

                clip = int(
                    (og_fov - fov)
                    / 2
                    / self.im_pixel_scales[band].to(u.arcsec).value
                )
                psf_data = psf_data[clip:-clip, clip:-clip]

                w, h = np.shape(psf_data)
                Y, X = np.ogrid[:h, :w]
                r = norm_fov / 2.0 / nc.pixelscale
                center = [w / 2.0, h / 2.0]
                dist_from_center = np.sqrt(
                    (X - center[0]) ** 2 + (Y - center[1]) ** 2
                )
                psf_data /= np.sum(psf_data[dist_from_center < r])
                psf_data *= encircled  # to get the missing flux accounted for
                print(f"Final stamp normalization: {rotated.sum()}")

                psfs[band] = psf_data
                psf_headers[band] = str(psf[1].header)
                if plot:
                    webbpsf.display_psf(psf)
                    # plt.show()
                psf = fits.PrimaryHDU(psf_data)

                dir = f"{self.psf_folder}/webbpsf/{self.survey}_{self.galaxy_id}/"
                os.makedirs(dir, exist_ok=True)
                psf.writeto(f"{dir}/webbpsf_{band}.fits", overwrite=True)

                self.add_to_h5(psf.data, "psfs/webbpsf/", band, overwrite=True)
                self.add_to_h5(
                    str(psf.header), "psfs_meta/webbpsf/", band, overwrite=True
                )

                self.psfs["webbpsf"][band] = psf.data
                self.psfs_meta["webbpsf"][band] = str(
                    psf.header
                )  # This seems to be large? Maybe just save essentials

        else:
            print("Webbpsf PSFs already calculated")
            print("Saving to run pypher")
            for band in self.bands:
                dir = f"{self.psf_folder}/{self.survey}_{self.galaxy_id}/"
                os.makedirs(dir, exist_ok=True)
                hdu = fits.ImageHDU(
                    self.psfs["webbpsf"][band],
                    header=fits.Header.fromstring(
                        self.psfs_meta["webbpsf"][band], sep="\n"
                    ),
                )
                hdu.writeto(f"{dir}/webbpsf_{band}.fits", overwrite=True)

        self.convert_psfs_to_kernels(
            match_band=self.bands[-1], psf_type="webbpsf"
        )

    def convert_psfs_to_kernels(
        self, match_band=None, psf_type="webbpsf", oversample=3
    ):
        if match_band is None:
            match_band = self.bands[-1]

        target_psf = self.psfs[psf_type][match_band]

        dir = f"{self.psf_kernel_folder}/{psf_type}/{self.survey}"
        dir += f"_{self.galaxy_id}/" if psf_type == "webbpsf" else "/"

        kernel_dir = f"{self.psf_kernel_folder}/{psf_type}/{self.survey}"
        kernel_dir += f"_{self.galaxy_id}/" if psf_type == "webbpsf" else "/"

        # target_psf = fits.getdata(f'{dir}/{psf_type}_{match_band}.fits')

        if oversample > 1:
            print(f"Oversampling PSF by {oversample}x...")
            target_psf = zoom(target_psf, oversample)

        print("Normalizing PSF to unity...")
        target_psf /= target_psf.sum()
        os.makedirs(dir, exist_ok=True)
        fits.writeto(f"{dir}/{psf_type}_a.fits", target_psf, overwrite=True)

        command = [
            "addpixscl",
            f"{dir}/{psf_type}_a.fits",
            f"{self.im_pixel_scales[match_band].to(u.arcsec).value}",
        ]
        os.system(" ".join(command))
        print("Computing kernels for PSF matching to ", match_band)
        for band in self.bands[:-1]:
            if band in self.dont_psf_match_bands:
                continue
            # filt_psf = fits.getdata(f'{dir}/{psf_type}_{match_band}.fits')
            filt_psf = self.psfs[psf_type][band]
            if oversample:
                filt_psf = zoom(filt_psf, oversample)

            filt_psf /= filt_psf.sum()

            fits.writeto(f"{dir}/{psf_type}_b.fits", filt_psf, overwrite=True)

            # Need ! pip install pypher first if not installed

            command = [
                "addpixscl",
                f"{dir}/{psf_type}_b.fits",
                f"{self.im_pixel_scales[band].to(u.arcsec).value}",
            ]
            os.system(" ".join(command))
            try:
                os.remove(f"{dir}/kernel.fits")
            except:
                pass
            command = [
                "pypher",
                f"{dir}/{psf_type}_b.fits",
                f"{dir}/{psf_type}_a.fits",
                f"{dir}/kernel.fits",
                "-r",
                "3e-3",
            ]
            # print(' '.join(command))
            os.system(" ".join(command))
            if not os.path.exists(f"{dir}/kernel.fits"):
                print("Pypher hasn't made a file!")
            kernel = fits.getdata(f"{dir}/kernel.fits")

            os.remove(f"{dir}/{psf_type}_b.fits")

            if oversample > 1:
                kernel = block_reduce(
                    kernel, block_size=oversample, func=np.sum
                )
                kernel /= kernel.sum()
            os.makedirs(kernel_dir, exist_ok=True)
            fits.writeto(
                f"{kernel_dir}/kernel_{band}_to_{match_band}.fits",
                kernel,
                overwrite=True,
            )
            if self.psf_kernels is None:
                self.psf_kernels = {}
            if self.psf_kernels.get(psf_type) is None:
                self.psf_kernels[psf_type] = {}
            self.psf_kernels[psf_type][band] = kernel
            # f'{self.psf_kernel_dir}/{psf_type}/kernel_{band}_to_{match_band}.fits'

            os.remove(f"{dir}/kernel.fits")
            os.remove(f"{dir}/kernel.log")

        os.remove(f"{dir}/{psf_type}_a.fits")

    def plot_lupton_rgb(
        self,
        red=[],
        green=[],
        blue=[],
        q=1,
        stretch=1,
        figsize=(8, 8),
        use_psf_matched=False,
        override_psf_type=None,
        return_array=True,
        save=False,
        save_path=None,
        show=False,
        fig=None,
        ax=None,
        add_compass=False,
        compass_arrow_length=0.5 * u.arcsec,
        compass_arrow_width=0.5,
        compass_center=(2, 17),
        compass_text_scale_factor=1.15,
        text_fontsize="large",
        add_scalebar=False,
        label_bands=False,
    ):
        """Plot the galaxy in Lupton RGB"""

        if hasattr(self, "use_psf_type") and override_psf_type is None:
            psf_type = self.use_psf_type
        else:
            psf_type = override_psf_type

        if type(red) is str:
            red = [red]
        if type(green) is str:
            green = [green]
        if type(blue) is str:
            blue = [blue]

        if use_psf_matched:
            img = self.psf_matched_data[psf_type]
        else:
            if self.unmatched_data is not None:
                img = self.unmatched_data
            else:
                img = self.phot_imgs
        if len(red) == 0:
            r = np.zeros((self.cutout_size, self.cutout_size))
        else:
            r = np.sum([img[band] for band in red], axis=0)
        if len(green) == 0:
            g = np.zeros((self.cutout_size, self.cutout_size))
        else:
            g = np.sum([img[band] for band in green], axis=0)

        if len(blue) == 0:
            b = np.zeros((self.cutout_size, self.cutout_size))
        else:
            b = np.sum([img[band] for band in blue], axis=0)

        rgb = make_lupton_rgb(r, g, b, Q=q, stretch=stretch)
        if return_array:
            return rgb

        if fig is None:
            fig = plt.figure(figsize=figsize, dpi=200)
        if ax is None:
            ax = fig.add_subplot(111)

        ax.imshow(rgb, origin="lower")

        # disable x and y ticks
        ax.set_xticks([])
        ax.set_yticks([])

        self.plot_kron_ellipse(
            ax=ax, center=self.cutout_size / 2, band="detection"
        )
        if label_bands:
            ax.text(
                0.03,
                0.98,
                f'{"+".join(red)}',
                color="red",
                transform=ax.transAxes,
                ha="left",
                va="top",
                fontsize=text_fontsize,
                fontweight="bold",
                path_effects=[
                    PathEffects.Stroke(linewidth=2, foreground="white"),
                    PathEffects.Normal(),
                ],
            )
            ax.text(
                0.03,
                0.93,
                f'{"+".join(green)}',
                color="green",
                transform=ax.transAxes,
                ha="left",
                va="top",
                fontsize=text_fontsize,
                fontweight="bold",
                path_effects=[
                    PathEffects.Stroke(linewidth=2, foreground="white"),
                    PathEffects.Normal(),
                ],
            )
            ax.text(
                0.03,
                0.88,
                f'{"+".join(blue)}',
                color="blue",
                transform=ax.transAxes,
                ha="left",
                va="top",
                fontsize=text_fontsize,
                fontweight="bold",
                path_effects=[
                    PathEffects.Stroke(linewidth=2, foreground="white"),
                    PathEffects.Normal(),
                ],
            )

        # ra, dec, wcs, axis, scale=0.10, x_ax ='ra', y_ax='dex',ang_text=False, arrow_width=200, arrow_color="black", text_color="black", fontsize="large", return_ang=False):

        if add_compass:
            wcs = WCS(self.phot_img_headers["F444W"])
            # Crop WCS to cutout size centered on galaxy
            # convert skycoord back to pixel coordinates and then to WCS
            x_pix, y_pix = wcs.all_world2pix(
                self.sky_coord.ra.deg, self.sky_coord.dec.deg, 0
            )
            wcs = wcs[
                int(y_pix - self.cutout_size / 2) : int(
                    y_pix + self.cutout_size / 2
                ),
                int(x_pix - self.cutout_size / 2) : int(
                    x_pix + self.cutout_size / 2
                ),
            ]

            # Put arrow in bottom corner - calculate wcs coords of (5, 10)

            ra, dec = wcs.all_pix2world(
                compass_center[0], compass_center[1], 0
            )

            compass(
                ra,
                dec,
                wcs,
                ax,
                arrow_length=compass_arrow_length,
                x_ax="ra",
                ang_text=False,
                arrow_width=compass_arrow_width,
                arrow_color="white",
                text_color="white",
                fontsize=text_fontsize,
                return_ang=False,
                compass_text_scale_factor=compass_text_scale_factor,
            )
        if add_scalebar:
            re = 15  # pixels
            d_A = cosmo.angular_diameter_distance(self.redshift)
            pix_scal = u.pixel_scale(
                self.im_pixel_scales["F444W"].value * u.arcsec / u.pixel
            )
            re_as = (re * u.pixel).to(u.arcsec, pix_scal)
            re_kpc = (re_as * d_A).to(u.kpc, u.dimensionless_angles())

            # First scalebar
            scalebar = AnchoredSizeBar(
                ax.transData,
                0.5 / self.im_pixel_scales["F444W"].value,
                '0.5"',
                "lower right",
                pad=0.3,
                color="white",
                frameon=False,
                size_vertical=1,
                fontproperties=FontProperties(size=18),
            )
            ax.add_artist(scalebar)
            # Plot scalebar with physical size
            scalebar = AnchoredSizeBar(
                ax.transData,
                re,
                f"{re_kpc:.1f}",
                "lower left",
                pad=0.3,
                color="white",
                frameon=False,
                size_vertical=1,
                fontproperties=FontProperties(size=18),
            )
            scalebar.set(
                path_effects=[
                    PathEffects.withStroke(linewidth=3, foreground="white")
                ]
            )
            ax.add_artist(scalebar)

        if save:
            plt.savefig(save_path)
        if show:
            plt.show()

    def pixedfit_processing(
        self,
        use_galfind_seg=True,
        seg_combine=["F277W", "F356W", "F444W"],
        gal_region_use="pixedfit",
        dir_images=resolved_galaxy_dir,
        override_psf_type=None,
        use_all_pixels=False,
        overwrite=False,
    ):
        if hasattr(self, "use_psf_type") and override_psf_type is None:
            psf_type = self.use_psf_type
        else:
            psf_type = override_psf_type

        from piXedfit.piXedfit_images import images_processing

        if not os.path.exists(dir_images):
            os.makedirs(dir_images)

        instruments = [
            "hst_acs"
            if band.lower() in ["f435w", "f606w", "f775w", "f814w", "f850lp"]
            else "jwst_nircam"
            for band in self.bands
        ]
        filters = [
            f"{instrument}_{band.lower()}"
            for instrument, band in zip(instruments, self.bands)
        ]

        sci_img = {}
        var_img = {}
        img_unit = {}
        scale_factors = {}

        for f, band in zip(filters, self.bands):
            data = self.psf_matched_data[psf_type][band]
            err = self.psf_matched_rms_err[psf_type][band]
            var = np.square(err)
            if (
                self.phot_img_headers is None
                or band not in self.phot_img_headers.keys()
            ):
                header = fits.Header()
            else:
                header = Header.fromstring(
                    self.phot_img_headers[band], sep="\n"
                )
            if type(data) is u.Quantity:
                data = data.value
            if type(var) is u.Quantity:
                var = var.value

            hdu = fits.PrimaryHDU(data, header=header)
            path = f"{dir_images}/crop_{band}_sci.fits"
            hdu.writeto(path, overwrite=True)
            sci_img[f] = Path(path).name

            err_path = f"{dir_images}/crop_{band}_var.fits"
            hdu = fits.PrimaryHDU(var, header=header)
            hdu.writeto(err_path, overwrite=True)
            var_img[f] = Path(err_path).name
            unit = self.phot_pix_unit[band]
            unit_str = {
                u.Jy: "Jy",
                u.MJy / u.sr: "MJy/sr",
                u.erg / u.s / u.cm**2 / u.AA: "erg/s/cm2/A",
            }

            img_unit[f] = unit_str.get(unit, unit)

            scale_factor = (1 * unit) / (1 * u.Jy)
            scale_factor = scale_factor.decompose()
            if scale_factor.unit == u.dimensionless_unscaled:
                scale_factor = scale_factor.value
                img_unit[f] = "Jy"
            else:
                scale_factor = 1

            scale_factors[f] = scale_factor
            # If Unit is some power of 10 of Jy, calculate scale factor to Jy

        img_pixsizes = {
            f: float(self.im_pixel_scales[band].to(u.arcsec).value)
            for f, band in zip(filters, self.bands)
        }

        if self.sky_coord is None:
            gal_ra = 0.0
            gal_dec = 0.0
        else:
            gal_ra = self.sky_coord.ra.deg
            gal_dec = self.sky_coord.dec.deg

        gal_z = -1  # PLACEHOLDER -  NOT USED

        flag_psfmatch = True
        flag_reproject = True
        flag_crop = True

        remove_files = True

        stamp_size = (self.cutout_size, self.cutout_size)

        print("sci_img", sci_img)
        print("var_img", var_img)
        print("img_unit", img_unit)
        print("img_pixsizes", img_pixsizes)
        print("scale_factors", scale_factors)

        img_process = images_processing(
            filters,
            sci_img,
            var_img,
            gal_ra,
            gal_dec,
            dir_images=dir_images,
            img_unit=img_unit,
            img_scale=scale_factors,
            img_pixsizes=img_pixsizes,
            run_image_processing=True,
            stamp_size=(self.cutout_size, self.cutout_size),
            flag_psfmatch=flag_psfmatch,
            flag_reproject=flag_reproject,
            flag_crop=flag_crop,
            kernels=None,
            gal_z=gal_z,
            remove_files=remove_files,
        )

        seg_type = "galfind"
        # Get galaxy region from segmentation map
        if not use_galfind_seg:
            print("Making segmentation maps")
            img_process.segmentation_sep()
            self.seg_imgs = img_process.seg_maps
            seg_type = "pixedfit_sep"
            # self.add_to_h5(img_process.segm_maps, 'seg_maps', 'pixedfit', ext='SEG_MAPS')

        if use_all_pixels:
            segm_maps = [
                np.ones_like(self.seg_imgs[band]) for band in self.bands
            ]
            img_process.segm_maps = segm_maps
            segm_maps_ids = None
            seg_type = "all_pixels"
        else:
            segm_maps = []
            for band in self.bands:
                segm = self.seg_imgs[band]
                # change to 0 is background, 1 is galaxy
                # Get value in center
                # print(self.cutout_size//2)
                center = int(self.cutout_size // 2)
                center = segm[center, center]

                segm[segm == center] = 1
                segm[segm != 1] = 0
                # print(np.count_nonzero(segm))
                segm_maps.append(segm)

            img_process.segm_maps = segm_maps

            if seg_combine is not None:
                segm_maps_ids = np.argwhere(
                    np.array([band in seg_combine for band in self.bands])
                ).flatten()
            else:
                segm_maps_ids = None

        if self.gal_region is None:
            self.gal_region = {}
        galaxy_region = img_process.galaxy_region(segm_maps_ids=segm_maps_ids)

        self.gal_region["pixedfit"] = galaxy_region

        if self.det_data is not None:
            det_galaxy_region = copy.copy(self.det_data["seg"])
            # Value of segmap in center
            center = int(self.cutout_size // 2)
            center_val = det_galaxy_region[center, center]

            det_galaxy_region[det_galaxy_region == center_val] = 1
            det_galaxy_region[det_galaxy_region != 1] = 0
            self.gal_region["detection"] = det_galaxy_region
            if gal_region_use == "detection":
                seg_type = "detection"

        # Difference between gal_region - which I think is one image for all bands.

        # Calculate maps of multiband fluxes
        flux_maps_fits = (
            f"{dir_images}/{self.survey}_{self.galaxy_id}_fluxmap.fits"
        )
        Gal_EBV = 0  # Placeholder

        # Check gal_region is same shape as flux map
        assert (
            np.shape(self.gal_region[gal_region_use])
            == (self.cutout_size, self.cutout_size)
        ), f"Galaxy region shape {np.shape(self.gal_region[gal_region_use])} not same as cutout size {self.cutout_size}"

        img_process.flux_map(
            self.gal_region[gal_region_use],
            Gal_EBV=Gal_EBV,
            name_out_fits=flux_maps_fits,
        )
        if remove_files:
            files = glob.glob("*crop_*")
            for file in files:
                os.remove(file)
            files = glob.glob(dir_images + "/crop_*")
            for file in files:
                os.remove(file)

        self.flux_map_path = flux_maps_fits
        self.img_process = img_process

        meta_dict = {
            "stacked_bands": "+".join(seg_combine),
            "seg_type": seg_type,
            "use_all_pixels": use_all_pixels,
            "gal_region_use": gal_region_use,
        }

        self.add_to_h5(
            galaxy_region,
            "galaxy_region",
            "pixedfit",
            meta=meta_dict,
            overwrite=overwrite,
        )

        ## What I have named 'galaxy_region' is actually flux_map_fits
        self.add_to_h5(
            flux_maps_fits, "flux_map", "pixedfit", overwrite=overwrite
        )

        # Copy flux map to h5 file - TODO
        self.dir_images = dir_images

        return img_process

    def plot_voronoi_map(self):
        if self.voronoi_map is None:
            print("No Voronoi map found")
            return

        fig, ax = plt.subplots(1, 1, figsize=(6, 6))
        mappable = ax.imshow(
            self.voronoi_map,
            origin="lower",
            interpolation="none",
            cmap="nipy_spectral_r",
        )
        fig.colorbar(mappable, ax=ax)
        ax.set_title("Voronoi Map")
        # plt.show()

    def plot_snr_map(
        self, band="All", override_psf_type=None, facecolor="white", show=False
    ):
        if hasattr(self, "use_psf_type") and override_psf_type is None:
            psf_type = self.use_psf_type
        else:
            psf_type = override_psf_type

        bands = self.bands if band == "All" else [band]
        nrows = len(bands) // 6 + 1
        fig, axes = plt.subplots(
            nrows, 6, figsize=(18, 4 * nrows), facecolor=facecolor
        )
        axes = axes.flatten()
        # Remove empty axes
        for i in range(len(bands), len(axes)):
            fig.delaxes(axes[i])

        for i, band in enumerate(bands):
            snr_map = (
                self.psf_matched_data[psf_type][band]
                / self.psf_matched_rms_err[psf_type][band]
            )
            mappable = axes[i].imshow(
                snr_map, origin="lower", interpolation="none"
            )
            cax = make_axes_locatable(axes[i]).append_axes(
                "right", size="5%", pad=0.05
            )
            fig.colorbar(mappable, ax=axes[i], cax=cax)
            axes[i].set_title(f"{band} SNR Map")
            # Turn of ticklabels
            axes[i].set_xticklabels([])
            axes[i].set_yticklabels([])

        if show:
            plt.show()
        else:
            return fig
        # plt.show()

    def voronoi_binning(
        self, SNR_reqs=10, ref_band="F277W", plot=True, override_psf_type=None
    ):
        if hasattr(self, "use_psf_type") and override_psf_type is None:
            psf_type = self.use_psf_type
        else:
            psf_type = override_psf_type

        from vorbin.voronoi_2d_binning import voronoi_2d_binning

        # x - x coordinates of pixels
        # y - y coordinates of pixels
        # signal - fluxes of pixels
        # noise -
        # target SN -

        x = np.arange(self.cutout_size)
        y = np.arange(self.cutout_size)
        x, y = np.meshgrid(x, y)
        x = x.flatten()
        y = y.flatten()

        signal = self.psf_matched_data[psf_type][ref_band].flatten()
        noise = self.psf_matched_rms_err[psf_type][ref_band].flatten()

        # sn_func = lambda index, flux, flux_err: print(index) #flux[index] / flux_err[index]
        bin_number, x_gen, y_gen, x_bar, y_bar, sn, nPixels, scale = (
            voronoi_2d_binning(
                x,
                y,
                signal,
                noise,
                SNR_reqs,
                # pixelsize = self.im_pixel_scales[ref_band].to(u.arcsec).value,
                plot=plot,
            )
        )  # sn_func = sn_func)

        # Reshape bin_number to 2D
        bin_number = bin_number.reshape(self.cutout_size, self.cutout_size)
        self.voronoi_map = bin_number
        meta_dict = {"ref_band": ref_band, "SNR_reqs": SNR_reqs}
        self.add_to_h5(
            bin_number,
            "bin_maps",
            "voronoi",
            setattr_gal="voronoi_map",
            meta=meta_dict,
        )

    def pixedfit_binning(
        self,
        SNR_reqs=7,
        ref_band="F277W",
        min_band="auto",
        Dmin_bin=7,
        redc_chi2_limit=5.0,
        del_r=2.0,
        overwrite=False,
        min_snr_wav=1216 * u.AA,
        only_snr_instrument="NIRCam",
    ):
        """
        : SNR_reqs: list of SNR requirements for each band
        : ref_band: reference band for pixel binning
        : Dmin_bin: minimum diameter between pixels in binning (should be ~ FWHM of PSF)
        """
        from piXedfit.piXedfit_bin import pixel_binning

        if not hasattr(self, "img_process"):
            raise ValueError(
                "No image processing done. Run pixedfit_processing() first"
            )

        if getattr(self, "pixedfit_map", None) is not None and not overwrite:
            print("Pixedfit map already exists. Set overwrite=True to re-run")
            return

        # ref_band_pos = np.argwhere(np.array([band == ref_band for band in self.bands])).flatten()[0]
        no_SNR_requirement = []
        # Should calculate SNR requirements intelligently based on redshift
        if min_band is not None:
            if min_band == "auto":
                self.get_filter_wavs()
                min_snr_wav_obs = min_snr_wav * (1 + self.redshift)
                delta_wav = 1e10 * u.AA
                for band in self.bands:
                    instrument = self.filter_instruments[band]
                    if (
                        only_snr_instrument is not None
                        and instrument != only_snr_instrument
                    ):
                        # print(f'Skipping {band} as it is not in {only_snr_instrument}')
                        no_SNR_requirement.append(band)

                    if self.filter_ranges[band][1] < min_snr_wav_obs:
                        no_SNR_requirement.append(band)
                    """
                    if self.filter_ranges[band][1] > min_snr_wav_obs and self.filter_ranges[band][1] - min_snr_wav_obs < delta_wav:
                        min_band = band
                        delta_wav = self.filter_ranges[band][1] - min_snr_wav_obs 
                    """
                # print(f'Auto-selected minimum band for SNR: {min_band}')

        name_out_fits = (
            f"{self.dir_images}/{self.survey}_{self.galaxy_id}_binned.fits"
        )

        header = fits.open(self.flux_map_path)[0].header
        header_order = [
            header[f"FIL{pos}"].split("_")[-1].upper()
            for pos in range(0, len(self.bands))
        ]
        ref_band_pos = header_order.index(ref_band)

        SNR_reqs = {
            band: SNR_reqs
            for band in self.bands
            if band not in no_SNR_requirement
        }
        for band in no_SNR_requirement:
            SNR_reqs[band] = 0

        SNR = [SNR_reqs[band] for band in header_order]
        """
        for pos, band in enumerate(header_order):
            print(band, SNR_reqs[band])
            if pos == ref_band_pos:
                print('Reference band.')
        """

        pixel_binning(
            self.flux_map_path,
            ref_band=ref_band_pos,
            Dmin_bin=Dmin_bin,
            SNR=SNR,
            redc_chi2_limit=redc_chi2_limit,
            del_r=del_r,
            name_out_fits=name_out_fits,
        )

        self.pixedfit_binmap_path = name_out_fits
        self.add_to_h5(
            name_out_fits,
            "bin_maps",
            "pixedfit",
            ext="BIN_MAP",
            setattr_gal="pixedfit_map",
            overwrite=overwrite,
        )
        self.add_to_h5(
            name_out_fits,
            "bin_fluxes",
            "pixedfit",
            ext="BIN_FLUX",
            setattr_gal="binned_flux_map",
            overwrite=overwrite,
        )
        self.add_to_h5(
            name_out_fits,
            "bin_flux_err",
            "pixedfit",
            ext="BIN_FLUXERR",
            setattr_gal="binned_flux_err_map",
            overwrite=overwrite,
        )

    def plot_kron_ellipse(
        self, ax, center, band="detection", color="red", return_params=False
    ):
        if band == "detection":
            if self.total_photometry is None:
                if return_params:
                    return 0, 0, 0
                else:
                    return False
            # kron = self.total_photometry[self.detection_band][f'KRON_RADIUS_{self.detection_band}']
            a = self.total_photometry[self.detection_band][
                f"a_{self.detection_band}"
            ]  # already scaled by kron
            b = self.total_photometry[self.detection_band][
                f"b_{self.detection_band}"
            ]  # already scaled by kron
            theta = self.total_photometry[self.detection_band][
                f"theta_{self.detection_band}"
            ]
        else:
            kron_radius = self.auto_photometry[band]["KRON_RADIUS"]
            a = self.auto_photometry[band]["A_IMAGE"] * kron_radius
            b = self.auto_photometry[band]["B_IMAGE"] * kron_radius
            theta = self.auto_photometry[band]["THETA_IMAGE"]

        if return_params:
            return a, b, theta

        # center = np.shape(data)[0]/2
        e = Ellipse(
            (center, center),
            a,
            b,
            angle=theta,
            edgecolor=color,
            facecolor="none",
        )

        ax.add_artist(e)
        e.set_clip_box(ax.bbox)
        e.set_alpha(0.5)

    def plot_image_stamp(
        self,
        band,
        scale="log10",
        save=False,
        save_path=None,
        show=False,
        facecolor="white",
        sex_factor=6,
    ):
        fig, ax = plt.subplots(1, 1, figsize=(6, 6), facecolor=facecolor)
        if scale == "log10":
            data = np.log10(self.phot_imgs[band])
        elif scale == "linear":
            data = self.phot_imgs[band]
        else:
            raise ValueError("Scale must be log10 or linear")
        ax.imshow(data, origin="lower", interpolation="none")
        if band in self.auto_photometry.keys():
            self.plot_kron_ellipse(ax, center=self.cutout_size / 2, band=band)

        re = 15  # pixels
        d_A = cosmo.angular_diameter_distance(self.redshift)
        pix_scal = u.pixel_scale(0.03 * u.arcsec / u.pixel)
        re_as = (re * u.pixel).to(u.arcsec, pix_scal)
        re_kpc = (re_as * d_A).to(u.kpc, u.dimensionless_angles())

        # First scalebar
        scalebar = AnchoredSizeBar(
            ax.transData,
            0.5 / self.im_pixel_scales[band].value,
            '0.5"',
            "lower right",
            pad=0.3,
            color="black",
            frameon=False,
            size_vertical=1,
            fontproperties=FontProperties(size=18),
        )
        ax.add_artist(scalebar)
        # Plot scalebar with physical size
        scalebar = AnchoredSizeBar(
            ax.transData,
            re,
            f"{re_kpc:.1f}",
            "upper left",
            pad=0.3,
            color="black",
            frameon=False,
            size_vertical=1,
            fontproperties=FontProperties(size=18),
        )
        scalebar.set(
            path_effects=[
                PathEffects.withStroke(linewidth=3, foreground="white")
            ]
        )
        ax.add_artist(scalebar)

        # Add scalebar

        ax.set_title(f"{band} Image")
        if save:
            plt.savefig(save_path)
        if show:
            plt.show()

    def plot_image_stamps(self, show=False):
        nrows = len(self.bands) // 6 + 1
        fig, axes = plt.subplots(nrows, 6, figsize=(24, 4 * nrows))
        axes = axes.flatten()
        # Remove empty axes
        for i in range(len(self.bands), len(axes)):
            fig.delaxes(axes[i])

        for i, band in enumerate(self.bands):
            axes[i].imshow(
                np.log10(self.phot_imgs[band]),
                origin="lower",
                interpolation="none",
            )
            axes[i].set_title(f"{band} Image")
        plt.subplots_adjust(
            left=0.05,
            right=0.95,
            bottom=0.05,
            top=0.95,
            hspace=0.1,
            wspace=0.15,
        )
        # return fig
        if show:
            plt.show()
        else:
            return fig

    def plot_gal_region(
        self, bin_type="pixedfit", facecolor="white", show=False
    ):
        if self.gal_region is None:
            raise ValueError(
                "No gal_region region found. Run pixedfit_processing() first"
            )
        else:
            if bin_type not in self.gal_region.keys():
                raise ValueError(
                    f"gal_region not found for {bin_type}. Run pixedfit_processing() first"
                )
        gal_region = self.gal_region[bin_type]
        nrows = len(self.bands) // 6 + 1
        fig, axes = plt.subplots(
            nrows, 6, figsize=(18, 4 * nrows), facecolor=facecolor
        )
        axes = axes.flatten()
        # Remove empty axes
        for i in range(len(self.bands), len(axes)):
            fig.delaxes(axes[i])

        for i, band in enumerate(self.bands):
            # rows, cols = np.where(gal_region==0)
            # gal_region[rows,cols] = float('nan')
            axes[i].imshow(
                np.log10(self.phot_imgs[band]),
                origin="lower",
                interpolation="none",
            )
            axes[i].set_title(f"{band} Image")
            axes[i].imshow(
                gal_region,
                origin="lower",
                interpolation="none",
                alpha=0.5,
                cmap="copper",
            )
        plt.subplots_adjust(
            left=0.05,
            right=0.95,
            bottom=0.05,
            top=0.95,
            hspace=0.1,
            wspace=0.15,
        )
        if show:
            plt.show()
        else:
            return fig
        # return fig

    def add_detection_data(
        self,
        detection_instrument="NIRCam",
        galfind_work_dir="/raid/scratch/work/austind/GALFIND_WORK",
        overwrite=False,
    ):
        if self.det_data is not None and not overwrite:
            print(f"Detection data already loaded for {self.galaxy_id}.")
            return

        im_path = f"{galfind_work_dir}/Stacked_Images/{self.galfind_version}/{detection_instrument}/{self.survey}/{self.survey}_{self.detection_band}_{self.galfind_version}_stack_new.fits"
        seg_path = f"{galfind_work_dir}/SExtractor/{detection_instrument}/{self.galfind_version}/{self.survey}/{self.survey}_{self.detection_band}_{self.detection_band}_sel_cat_{self.galfind_version}_seg.fits"
        hdu_data = fits.open(im_path)
        hdu_seg = fits.open(seg_path)
        det_data = {}

        # print(im_path)
        # print(seg_path)
        output_flux_unit = self.phot_pix_unit["F444W"]
        hd = fits.getheader(self.im_paths["F444W"], ext=1)
        wcs_test = WCS(hd)
        # print(self.sky_coord)
        pix_scale = self.im_pixel_scales["F444W"].to(u.arcsec)
        for ext, hdu, name, flux_unit in zip(
            ["SCI", "ERR", 0],
            [hdu_data, hdu_data, hdu_seg],
            ["phot", "rms_err", "seg"],
            [output_flux_unit, output_flux_unit, None],
        ):
            data = hdu[ext].data
            header = hdu[ext].header
            zeropoint = (
                header["ZEROPNT"] if "ZEROPNT" in header.keys() else None
            )
            unit = header["BUNIT"] if "BUNIT" in header.keys() else None
            try:
                unit = u.Unit(unit)
            except ValueError:
                unit = None

            wcs = WCS(header)
            # print(wcs.world_to_pixel(self.sky_coord))
            # print(wcs_test.world_to_pixel(self.sky_coord))
            skycoord = SkyCoord(
                self.meta_properties["ALPHA_J2000"] * u.deg,
                self.meta_properties["DELTA_J2000"] * u.deg,
                frame="icrs",
            )

            cutout = Cutout2D(
                data,
                position=self.sky_coord,
                size=(self.cutout_size, self.cutout_size),
                wcs=wcs,
            )

            data = cutout.data

            assert (
                np.shape(data) == (self.cutout_size, self.cutout_size)
            ), f"Cutout shape {np.shape(data)} not same as cutout size {self.cutout_size}"
            if flux_unit is not None:
                if unit or zeropoint:
                    if unit == u.Unit("MJy/sr"):
                        if output_flux_unit == u.Unit("MJy/sr"):
                            data = data * u.MJy / u.sr

                        else:
                            data = data * unit * pix_scale**2

                            if output_flux_unit in [u.Jy, u.mJy, u.uJy, u.nJy]:
                                data = data.to(output_flux_unit)
                                unit = output_flux_unit
                            elif (
                                output_flux_unit
                                == u.erg / u.s / u.cm**2 / u.AA
                            ):
                                data = data.to(
                                    output_flux_unit,
                                    equivalencies=u.spectral_density(
                                        wave[band]
                                    ),
                                )
                                unit = output_flux_unit
                            else:
                                raise Exception(
                                    "Output flux unit not recognised"
                                )
                    elif zeropoint is not None:
                        outzp = output_flux_unit.to(u.ABmag)
                        data = data * 10 ** ((outzp - zeropoint) / 2.5)

                    else:
                        data = data * unit
                        data = data.to(output_flux_unit)

            self.add_to_h5(data, "det_data", f"{name}", overwrite=overwrite)
            det_data[name] = data

        hdu_data.close()
        hdu_seg.close()
        self.det_data = det_data

    def add_original_data(
        self,
        instruments=["ACS_WFC", "NIRCam"],
        excl_bands=[],
        aper_diams=[0.32] * u.arcsec,
        templates_arr=["fsps_larson"],
        overwrite=False,
        lowz_zmax_arr=[[4.0, 6.0, None]],
        cat=None,
        return_cat=False,
        crop_by="ID",
    ):
        if (
            self.unmatched_data is not None
            and self.unmatched_rms_err is not None
            and self.unmatched_seg is not None
            and not overwrite
        ):
            print(f"Unmatched data already loaded for {self.galaxy_id}.")
            return

        if crop_by == "ID":
            crop_by = f"ID={int(self.galaxy_id)}"

        if cat is None:
            from galfind import EAZY, Catalogue
            from galfind.Catalogue_Creator import GALFIND_Catalogue_Creator

            SED_code_arr = [EAZY()]
            SED_fit_params_arr = make_EAZY_SED_fit_params_arr(
                SED_code_arr, templates_arr, lowz_zmax_arr
            )
            # Make cat creator
            cat_creator = GALFIND_Catalogue_Creator(
                "loc_depth", aper_diams[0], 10
            )
            # Load catalogue and populate galaxies
            cat = Catalogue.from_pipeline(
                survey=self.survey.replace("_psfmatched", ""),
                version=self.galfind_version,
                instruments=instruments,
                aper_diams=aper_diams,
                cat_creator=cat_creator,
                SED_fit_params_arr=SED_fit_params_arr,
                forced_phot_band=self.detection_band.split("+"),
                excl_bands=excl_bands,
                loc_depth_min_flux_pc_errs=[10],
                crop_by=crop_by,
            )
            # Make cutouts - this may not work currently as data.wht_types doesn't appear to be defined.

        # print(len(cat))
        # print([gal.ID for gal in cat.gals])

        cat.make_cutouts(
            [int(self.galaxy_id)],
            cutout_size=self.cutout_size
            * self.im_pixel_scales["F444W"].to(u.arcsec),
        )

        # Obtain galaxy object
        galaxy = [
            gal for gal in cat.gals if str(gal.ID) == str(self.galaxy_id)
        ]
        if len(galaxy) == 0:
            raise ValueError(f"Galaxy with ID {self.galaxy_id} not found")

        assert (
            len(galaxy) == 1
        ), f"{len(galaxy)} galaxies found with ID {self.galaxy_id}"
        galaxy = galaxy[0]

        cutout_paths = galaxy.cutout_paths
        print(cutout_paths)
        bands = (
            galaxy.phot.instrument.band_names
        )  # should be bands just for galaxy!
        galaxy_skycoord = galaxy.sky_coord
        # Some checks
        assert (
            [
                np.round(galaxy_skycoord.ra.degree, 4),
                np.round(galaxy_skycoord.dec.degree, 4),
            ]
            == [
                np.round(self.sky_coord.ra.degree, 4),
                np.round(self.sky_coord.dec.degree, 4),
            ]
        ), f"Galaxy skycoord {galaxy_skycoord} does not match input skycoord {self.sky_coord}"

        bands_mask = galaxy.phot.flux_Jy.mask
        bands = bands[~bands_mask]

        # bands =

        assert (
            len(bands) >= len(self.bands)
        ), f"Bands {bands} ({len(bands)} do not match input bands {self.bands} ({len(self.bands)})"

        phot_imgs = {}
        phot_pix_unit = {}
        rms_err_imgs = {}
        seg_imgs = {}
        phot_img_headers = {}

        hfile = h5.File(self.h5_path, "a")
        if "unmatched_data" not in hfile.keys():
            hfile.create_group("unmatched_data")
        output_flux_unit = self.phot_pix_unit["F444W"]

        for band in bands:
            cutout_path = cutout_paths[band]
            hdu = fits.open(cutout_path)
            assert (
                hdu["SCI"].header["NAXIS1"]
                == hdu["SCI"].header["NAXIS2"]
                == self.cutout_size
            )  # Check cutout size
            data = hdu["SCI"].data
            try:
                rms_data = hdu["RMS_ERR"].data
            except KeyError:
                weight_data = hdu["WHT"].data
                rms_data = np.where(
                    weight_data == 0, 0, 1 / np.sqrt(weight_data)
                )

            unit = (
                hdu["SCI"].header["BUNIT"]
                if "BUNIT" in hdu["SCI"].header.keys()
                else None
            )
            zeropoint = (
                hdu["SCI"].header["ZEROPNT"]
                if "ZEROPNT" in hdu["SCI"].header.keys()
                else None
            )
            if unit:
                try:
                    unit = u.Unit(unit)
                except ValueError:
                    unit = None

            pix_scale = self.im_pixel_scales[band]
            # convert to flux_unit
            if unit == u.Unit("MJy/sr"):
                if output_flux_unit == u.Unit("MJy/sr"):
                    data = data * u.MJy / u.sr
                    rms_data = rms_data * u.MJy / u.sr
                    unit = u.MJy / u.sr
                else:
                    data = data * unit * pix_scale**2
                    rms_data = rms_data * unit * pix_scale**2

                    if output_flux_unit in [u.Jy, u.mJy, u.uJy, u.nJy]:
                        data = data.to(output_flux_unit)
                        rms_data = rms_data.to(output_flux_unit)
                        unit = output_flux_unit
                    elif output_flux_unit == u.erg / u.s / u.cm**2 / u.AA:
                        data = data.to(
                            output_flux_unit,
                            equivalencies=u.spectral_density(wave[band]),
                        )
                        rms_data = rms_data.to(
                            output_flux_unit,
                            equivalencies=u.spectral_density(wave[band]),
                        )
                        unit = output_flux_unit
                    else:
                        raise Exception("Output flux unit not recognised")
            elif zeropoint is not None:
                outzp = output_flux_unit.to(u.ABmag)
                data = data * 10 ** ((outzp - zeropoint) / 2.5)
                rms_data = rms_data * 10 ** ((outzp - zeropoint) / 2.5)
            else:
                data = data * unit
                rms_data = rms_data * unit
                rms_data = rms_data.to(output_flux_unit)
                data = data.to(output_flux_unit)

            phot_imgs[band] = copy.copy(data)
            phot_pix_unit[band] = unit
            rms_err_imgs[band] = copy.copy(rms_data)
            seg_imgs[band] = copy.copy(hdu["SEG"].data)
            # phot_img_headers[band] = str(hdu['SCI'].header)

            # Remove all references to the fits file so it can be closed

            if f"phot_{band}" in hfile["unmatched_data"].keys():
                hfile["unmatched_data"][f"phot_{band}"][()] = phot_imgs[band]
                hfile["unmatched_data"][f"rms_err_{band}"][()] = rms_err_imgs[
                    band
                ]
                hfile["unmatched_data"][f"seg_{band}"][()] = seg_imgs[band]
            else:
                hfile["unmatched_data"].create_dataset(
                    f"phot_{band}", data=phot_imgs[band]
                )
                hfile["unmatched_data"].create_dataset(
                    f"rms_err_{band}", data=rms_err_imgs[band]
                )
                hfile["unmatched_data"].create_dataset(
                    f"seg_{band}", data=seg_imgs[band]
                )

            hdu.close()
            del data, rms_data, hdu

        hfile.close()

        self.unmatched_data = phot_imgs
        self.unmatched_rms_err = rms_err_imgs
        self.unmatched_seg = seg_imgs

        if return_cat:
            return cat

        """
        for band in self.bands:
            if err_folder is not None and im_folder is not None:
                im_path = glob.glob(f'{im_folder}/*{band}*.fits')[0]
                err_path = glob.glob(f'{err_folder}/*{band}*.fits')[1]
            else:
                im_path = self.im_paths[band].replace(self.survey, self.survey.replace('_psfmatched', ''))
                err_path = self.rms_err_paths[band].replace(self.survey, self.survey.replace('_psfmatched', ''))

            # Get img
            hdu = fits.open(im_path)
            data = hdu[self.im_exts[band]].data
            header = hdu[self.im_exts[band]].header
            hdu.close()
            wcs = WCS(header)
            cutout = Cutout2D(fits.open(path)[self.im_exts[band]].data, self.sky_coord, size=self.cutout_size*u.pixel, wcs=wcs)
            cutout_data = cutout.data
            cutout_header = cutout.wcs.to_header()

            # Get err
            hdu = fits.open(err_path)
            err_data = hdu[self.rms_err_exts[band]].data
            err_header = hdu[self.rms_err_exts[band]].header
            hdu.close()
            wcs = WCS(err_header)
            cutout = Cutout2D(fits.open(path)[self.rms_err_exts[band]].data, self.sky_coord, size=self.cutout_size*u.pixel, wcs=wcs)
            cutout_err_data = cutout.data
            cutout_err_header = cutout.wcs.to_header()
        """

    def add_to_h5(
        self,
        original_data,
        group,
        name,
        ext=0,
        setattr_gal=None,
        overwrite=False,
        meta=None,
        setattr_gal_meta=None,
    ):
        if not self.save_out:
            print("Skipping writing to .h5")
            return

        if type(original_data) in [
            u.Quantity,
            u.Magnitude,
            Masked(u.Quantity),
        ]:
            data = original_data.value
        else:
            data = original_data

        if type(data) in [dict]:
            data = str(data)

        if type(data) is str:
            if data.endswith(".fits"):
                data = fits.open(data)[ext].data
                original_data = data

        hfile = h5.File(self.h5_path, "a")
        if group not in hfile.keys():
            hfile.create_group(group)
        if name in hfile[group].keys():
            if overwrite:
                del hfile[group][name]
            else:
                print(
                    f"{name} already exists in {group} group and overwrite is set to False"
                )
                return

        if type(data) == np.ndarray:
            compression = "gzip" if data.nbytes > 1e6 else None
        else:
            compression = None
        hfile[group].create_dataset(name, data=data, compression=compression)
        if meta is not None:
            for key in meta.keys():
                sys.stdout.write(f"Setting meta, {key}, {str(meta[key])}")
                sys.stdout.flush()
                hfile[group][name].attrs[key] = str(meta[key])
            if setattr_gal_meta is not None:
                setattr(self, setattr_gal_meta, meta)

        sys.stdout.write(f"\r added to {hfile}, {group}, {name}")
        sys.stdout.flush()

        hfile.close()

        if setattr_gal is not None:
            print(f"Setting {setattr_gal} attribute.")
            setattr(self, setattr_gal, original_data)

    def plot_err_stamps(self):
        fig, axes = plt.subplots(
            1, len(self.bands), figsize=(4 * len(self.bands), 4)
        )
        for i, band in enumerate(self.bands):
            axes[i].imshow(
                np.log10(self.rms_err_imgs[band]),
                origin="lower",
                interpolation="none",
            )
            axes[i].set_title(f"{band} Error")

    def plot_seg_stamps(self, show_pixedfit=False):
        # Split ax over rows - max 6 per row
        nrows = len(self.bands) // 6 + 1
        fig, axes = plt.subplots(nrows, 6, figsize=(24, 4 * nrows))
        axes = axes.flatten()
        # Remove empty axes
        for i in range(len(self.bands), len(axes)):
            fig.delaxes(axes[i])

        for i, band in enumerate(self.bands):
            if show_pixedfit:
                mappable = axes[i].imshow(
                    self.img_process.segm_maps[i],
                    origin="lower",
                    interpolation="none",
                )

            mappable = axes[i].imshow(
                self.seg_imgs[band], origin="lower", interpolation="none"
            )
            fig.colorbar(mappable, ax=axes[i])
            axes[i].set_title(f"{band} Segmentation")
        return fig

    def pixedfit_plot_map_fluxes(self):
        from piXedfit.piXedfit_images import plot_maps_fluxes

        if not hasattr(self, "flux_map_path"):
            raise ValueError(
                "No flux map found. Run pixedfit_processing() first"
            )

        plot_maps_fluxes(self.flux_map_path, ncols=8, savefig=False)

    def pixedfit_plot_radial_SNR(self):
        from piXedfit.piXedfit_images import plot_SNR_radial_profile

        if not hasattr(self, "flux_map_path"):
            raise ValueError(
                "No flux map found. Run pixedfit_processing() first"
            )
        plot_SNR_radial_profile(self.flux_map_path, savefig=False)

    def pixedfit_plot_image_stamps(self):
        if not hasattr(self, "img_process"):
            raise Exception("Need to run pixedfit_processing first")
        fig = self.img_process.plot_image_stamps(savefig=False)
        return fig

    def pixedfit_plot_galaxy_region(self):
        if not hasattr(self, "gal_region"):
            raise Exception("Need to run pixedfit_processing first")
        self.img_process.plot_gal_region(self.gal_region, savefig=False)

    def pixedfit_plot_segm_maps(self):
        if not hasattr(self, "img_process"):
            raise Exception("Need to run pixedfit_processing first")
        self.img_process.plot_segm_maps(savefig=False)

    def pixedfit_plot_binmap(self):
        if not hasattr(self, "pixedfit_binmap_path"):
            raise Exception("Need to run pixedfit_binning first")
        from piXedfit.piXedfit_bin import plot_binmap

        plot_binmap(
            self.pixedfit_binmap_path, plot_binmap_spec=False, savefig=False
        )

    def pixel_by_pixel_galaxy_region(
        self,
        snr_req=5,
        band_req="F444W",
        region_name="auto",
        overwrite=False,
        override_psf_type=None,
        mask=None,
    ):
        # Make a boolean galaxy region based on pixels in band_req that have SNR > snr_req

        # Use PSF matched data
        if not hasattr(self, "psf_matched_data"):
            raise ValueError("No PSF matched data found.")

        if not hasattr(self, "psf_matched_rms_err"):
            raise ValueError("No PSF matched rms_err found.")

        if hasattr(self, "use_psf_type") and override_psf_type is None:
            psf_type = self.use_psf_type
        galaxy_region = np.zeros_like(
            self.psf_matched_data[psf_type][band_req]
        )

        snr_map = (
            self.psf_matched_data[psf_type][band_req]
            / self.psf_matched_rms_err[psf_type][band_req]
        )
        galaxy_region[snr_map > snr_req] = 1

        if mask is not None:
            assert np.shape(mask) == np.shape(galaxy_region)
            galaxy_region[mask == 0] = 0

        if region_name == "auto":
            region_name = f"SNR_{snr_req}_{band_req}"

        self.add_to_h5(
            galaxy_region, "galaxy_region", region_name, overwrite=overwrite
        )

        if not hasattr(self, "gal_region"):
            self.gal_region = {}

        self.gal_region[region_name] = galaxy_region

    def pixel_by_pixel_binmap(self, galaxy_region=None, overwrite=False):
        if galaxy_region is None:
            if not hasattr(self, "gal_region"):
                raise ValueError(
                    "No galaxy region found. Run pixedfit_processing() first"
                )
            if len(self.gal_region.keys()) == 1:
                galaxy_region = self.gal_region[
                    list(self.gal_region.keys())[0]
                ]

        elif type(galaxy_region) is str:
            galaxy_region = self.gal_region[galaxy_region]

        # Make a binmap where each pixel wihin the galaxy region is a seperate bin

        # Count number of pixels in galaxy region
        number_of_bins = np.sum(galaxy_region)
        binmap = np.zeros_like(galaxy_region)

        # Loop over each pixel in the galaxy region and assign a bin number
        bin_number = 1
        print(np.shape(galaxy_region))
        for i in range(np.shape(galaxy_region)[0]):
            for j in range(np.shape(galaxy_region)[1]):
                if galaxy_region[i, j] == 1:
                    binmap[i, j] = bin_number
                    bin_number += 1

        self.add_to_h5(
            binmap,
            "bin_maps",
            "pixel_by_pixel",
            ext="BIN_MAP",
            setattr_gal="pixel_by_pixel_map",
            overwrite=overwrite,
        )

    def measure_flux_in_bins(
        self, override_psf_type=None, binmap_type="pixedfit", overwrite=False
    ):
        if hasattr(self, "use_psf_type") and override_psf_type is None:
            psf_type = self.use_psf_type
        else:
            psf_type = override_psf_type

        if not hasattr(self, f"{binmap_type}_map"):
            raise Exception(f"Need to run {binmap_type}_binning first")
        # Sum fluxes in each bins and produce a table

        if (
            hasattr(self, "photometry_table")
            and self.photometry_table is not None
        ):
            if (
                psf_type in self.photometry_table.keys()
                and binmap_type in self.photometry_table[psf_type].keys()
                and not overwrite
            ):
                print(
                    f"Photometry table already exists for {psf_type} and {binmap_type}"
                )
                return self.photometry_table[psf_type][binmap_type]

        binmap = getattr(self, f"{binmap_type}_map")
        table = QTable()
        table["ID"] = [str(i) for i in range(1, int(np.max(binmap)) + 1)]
        table["type"] = "bin"
        for pos, band in enumerate(self.bands):
            fluxes = []
            flux_errs = []
            for i in range(1, int(np.max(binmap)) + 1):
                flux = np.sum(
                    self.psf_matched_data[psf_type][band][binmap == i]
                )
                flux_err = np.sqrt(
                    np.sum(
                        self.psf_matched_rms_err[psf_type][band][binmap == i]
                        ** 2
                    )
                )
                if type(flux) in [u.Quantity, u.Magnitude, Masked(u.Quantity)]:
                    assert flux.unit == self.phot_pix_unit[band]
                    flux = flux.value

                if type(flux_err) in [
                    u.Quantity,
                    u.Magnitude,
                    Masked(u.Quantity),
                ]:
                    assert flux_err.unit == self.phot_pix_unit[band]
                    flux_err = flux_err.value

                fluxes.append(flux)
                flux_errs.append(flux_err)

            table[band] = u.Quantity(
                np.array(fluxes), unit=self.phot_pix_unit[band]
            )
            table[f"{band}_err"] = u.Quantity(
                np.array(flux_errs), unit=self.phot_pix_unit[band]
            )

        # Add sum of all rows
        row = ["TOTAL_BIN", "TOTAL_BIN"]
        for pos, band in enumerate(self.bands):
            row.append(np.sum(table[band]))
            row.append(np.sqrt(np.sum(table[f"{band}_err"] ** 2)))
        table.add_row(row)

        if self.auto_photometry not in [None, {}]:
            # Add MAG_AUTO and MAGERR_AUTO
            for i in ["MAG_AUTO", "MAG_ISO", "MAG_BEST"]:
                row = [i, i]
                self.get_filter_wavs()
                for pos, band in enumerate(self.bands):
                    try:
                        mag = self.auto_photometry[band][i] * u.ABmag
                        try:
                            mag_err = self.auto_photometry[band][
                                i.replace("_", "ERR_")
                            ]
                        except:
                            mag_err = 0.1
                            print(
                                f"No {i} error found for {band}, setting to 0.1 mag"
                            )
                        flux = mag.to(
                            u.uJy,
                            equivalencies=u.spectral_density(
                                self.filter_wavs[band]
                            ),
                        )
                        flux_err = 0.4 * np.log(10) * flux * mag_err

                    except (TypeError, KeyError) as e:
                        print(e)
                        print(
                            f"WARNING! No {i} found for {band}, falling back to aperture photometry!! Should switch to SEP. "
                        )
                        flux = (
                            self.aperture_dict[str(0.32 * u.arcsec)]["flux"][
                                pos
                            ]
                            * u.Jy
                        )
                        flux_err = (
                            self.aperture_dict[str(0.32 * u.arcsec)][
                                "flux_err"
                            ][pos]
                            * u.Jy
                        )

                    flux = flux.to(u.uJy)
                    flux_err = flux_err.to(u.uJy)
                    row.append(flux)
                    row.append(flux_err)
                table.add_row(row)
        # Add MAG_APER
        for aper in self.aperture_dict.keys():
            if type(aper) is u.Quantity:
                aper = aper.value
            row = [f"MAG_APER_{aper}", f"MAG_APER_{aper}"]
            for pos, band in enumerate(self.bands):
                flux = self.aperture_dict[aper]["flux"][pos]
                flux_err = self.aperture_dict[aper]["flux_err"][pos]
                if type(flux) == Masked(u.Quantity):
                    flux = flux.unmasked

                if type(flux_err) == Masked(u.Quantity):
                    flux_err = flux_err.unmasked

                if type(flux) not in [
                    u.Quantity,
                    u.Magnitude,
                    Masked(u.Quantity),
                ]:
                    flux *= u.Jy
                if type(flux_err) not in [
                    u.Quantity,
                    u.Magnitude,
                    Masked(u.Quantity),
                ]:
                    flux_err *= u.Jy

                flux = flux.to(u.uJy)
                flux_err = flux_err.to(u.uJy)
                row.append(flux)
                row.append(flux_err)
            table.add_row(row)

        # Add total aperture fluxes
        if getattr(self, "total_photometry", None) is not None:
            print("Adding total aperture fluxes.")
            row = ["MAG_APER_TOTAL", "MAG_APER_TOTAL"]

            for pos, band in enumerate(self.bands):
                flux = self.total_photometry[band]["flux"]
                flux_err = self.total_photometry[band]["flux_err"]
                if type(flux) not in [
                    u.Quantity,
                    u.Magnitude,
                    Masked(u.Quantity),
                ]:
                    flux_unit = u.Unit(
                        self.total_photometry[band]["flux_unit"]
                    )
                    flux *= flux_unit
                    flux_err *= flux_unit
                row.append(flux)
                row.append(flux_err)

            table.add_row(row)

        if (
            not hasattr(self, "photometry_table")
            or self.photometry_table is None
        ):
            self.photometry_table = {psf_type: {binmap_type: table}}
        elif psf_type not in self.photometry_table.keys():
            self.photometry_table[psf_type] = {binmap_type: table}
        else:
            self.photometry_table[psf_type][binmap_type] = table

        print(table)
        # Write table to our existing h5 file
        write_table_hdf5(
            table,
            self.h5_path,
            f"binned_photometry_table/{psf_type}/{binmap_type}",
            serialize_meta=True,
            overwrite=True,
            append=True,
        )

        return table

    def provide_bagpipes_phot(self, gal_id):
        """Provide the fluxes in the correct format for bagpipes"""
        if not hasattr(self, "photometry_table"):
            raise Exception("Need to run measure_flux_in_bins first")
        if hasattr(self, "use_psf_type"):
            psf_type = self.use_psf_type
        else:
            psf_type = "webbpsf"

        if hasattr(self, "use_binmap_type"):
            binmap_type = self.use_binmap_type
        else:
            binmap_type = "pixedfit"

        if hasattr(self, "sed_min_percentage_err"):
            min_percentage_error = self.sed_min_percentage_err
        else:
            min_percentage_error = 5

        if gal_id == 1:
            print(
                f"Using {psf_type} PSF and {binmap_type} binning derived fluxes"
            )
        flux_table = self.photometry_table[psf_type][binmap_type]

        if flux_table[flux_table.colnames[1]].unit != u.uJy:
            for col in flux_table.colnames[2:]:
                flux_table[col] = flux_table[col].to(u.uJy)

        for band in self.bands:
            flux_col_name = band
            fluxerr_col_name = f"{band}_err"
            # Where the error is less than 10% of the flux, set the error to 10% of the flux, if the flux is greater than 0
            mask = (
                flux_table[fluxerr_col_name] / flux_table[flux_col_name]
                < min_percentage_error / 100
            ) & (flux_table[flux_col_name] > 0)
            flux_table[fluxerr_col_name][mask] = (
                min_percentage_error / 100 * flux_table[flux_col_name][mask]
            )

        row = flux_table[flux_table["ID"] == gal_id]

        if len(row) == 0:
            raise Exception(f"ID {gal_id} not found in flux table")
        elif len(row) > 1:
            raise Exception(f"More than one ID {gal_id} found in flux table")

        row = Table(row)

        order = list(
            np.ndarray.flatten(
                np.array(
                    [
                        [f"{band}", f"{band}_err"]
                        for pos, band in enumerate(self.bands)
                    ]
                )
            )
        )

        table_order = row[order]

        flux, err = [], []
        for pos, item in enumerate(table_order[0]):
            if pos % 2 == 0:
                flux.append(item)
            else:
                err.append(item)
        final = np.vstack((np.array(flux), np.array(err))).T

        return final

    def plot_photometry_bins(
        self,
        binmap_type="pixedfit",
        bins_to_show="all",
        fig=None,
        ax=None,
        wav_unit=u.um,
        flux_unit=u.uJy,
        label_individual=False,
        save=False,
        save_path=None,
        show=True,
        facecolor="white",
        cmap_bins="nipy_spectral_r",
    ):
        self.get_filter_wavs()
        # from galfind import Filter

        # Get photometry table
        if not hasattr(self, "photometry_table"):
            raise Exception("Need to run measure_flux_in_bins first")
        if hasattr(self, "use_psf_type"):
            psf_type = self.use_psf_type
        else:
            psf_type = "webbpsf"

        table = self.photometry_table[psf_type][binmap_type]
        if fig is None:
            fig = plt.figure(
                figsize=(8, 6), facecolor=facecolor, constrained_layout=True
            )
        if ax is None:
            ax = fig.add_subplot(111)

        if bins_to_show == "all":
            bins_to_show = np.unique(table["ID"])

        # Set up color map
        map = getattr(self, f"{binmap_type}_map")
        cmap = plt.get_cmap(cmap_bins)
        norm = Normalize(vmin=np.nanmin(map), vmax=np.nanmax(map))
        colors = {i: cmap(norm(i)) for i in np.unique(map)}

        colorss = []
        for i, rbin in enumerate(bins_to_show):
            mask = table["ID"] == rbin

            name = table["type"][mask]
            if len(name) == 0:
                raise Exception(f"Bin {rbin} not found in table")
            name = name[0]
            if name == "TOTAL_BIN":
                color = "black"
            if name == "MAG_AUTO":
                color = "blue"
            if name == "MAG_ISO":
                color = "green"
            if name == "MAG_BEST":
                color = "orange"
            if name == "MAG_APER_TOTAL":
                color = "violet"
            if name.startswith("MAG_APER"):
                color = "purple"
            if name == "bin":
                color = colors[int(rbin)]

            for j, band in enumerate(self.bands):
                flux = table[mask][band]
                flux_err = table[mask][f"{band}_err"]

                wav = self.filter_wavs[band]
                # print(wav, flux, flux_err)
                if flux_unit == u.ABmag:
                    fnu_jy = flux.to(
                        u.uJy, equivalencies=u.spectral_density(wav)
                    )
                    fnu_jy_err = flux_err.to(
                        u.uJy, equivalencies=u.spectral_density(wav)
                    )
                    inner = fnu_jy / (fnu_jy - fnu_jy_err)
                    err_up = 2.5 * np.log10(inner)
                    err_low = 2.5 * np.log10(1 + (fnu_jy_err / fnu_jy))
                    err_low = (
                        err_low.value
                        if type(err_low) is u.Quantity
                        else err_low
                    )
                    err_up = (
                        err_up.value if type(err_up) is u.Quantity else err_up
                    )

                    yerr = [
                        np.atleast_1d(np.abs(err_low)),
                        np.atleast_1d(np.abs(err_up)),
                    ]
                    flux = flux.to(
                        flux_unit, equivalencies=u.spectral_density(wav)
                    ).value
                else:
                    yerr = flux_err.to(
                        flux_unit, equivalencies=u.spectral_density(wav)
                    ).value
                    flux = flux.to(
                        flux_unit, equivalencies=u.spectral_density(wav)
                    ).value

                if label_individual:
                    if name == "bin":
                        label = f"bin {rbin}"
                    else:
                        label = f"{rbin}"
                else:
                    label = name

                label = label if color not in colorss else ""

                # If error low or high is nan, plot point as upper limit

                if np.isnan(yerr[0]) or np.isnan(yerr[1]):
                    # calculate dy as 5% of the plot range

                    patch = FancyArrow(
                        x=wav.to(wav_unit).value,
                        y=flux.item(),
                        dx=0,
                        dy=0.15,
                        width=0.02,
                        fc=color,
                        ec="black",
                        transform=ax.transData,
                    )
                    ax.add_patch(patch)
                else:
                    ax.errorbar(
                        wav.to(wav_unit),
                        flux,
                        yerr=yerr,
                        fmt="o",
                        color=color,
                        label=label,
                        markeredgecolor="black",
                    )
                colorss.append(color)
            # Plot the Bagpipes input
            # tab = self.provide_bagpipes_phot(rbin)
            # for row, band in zip(tab, self.bands):
            #    flux, err = row * u.uJy
            #    wav = self.filter_wavs[band]
            # ax.errorbar(wav.to(wav_unit)+0.05*u.um, flux.to(flux_unit), yerr=err.to(flux_unit), fmt='x', color=color)

        ax.set_xlabel(f"Wavelength ({wav_unit})")
        ax.set_ylabel(f"Flux ({flux_unit})")
        if flux_unit == u.ABmag:
            ax.invert_yaxis()
        ax.legend(loc="lower right", frameon=False)

    def run_dense_basis(
        self,
        db_atlas_path,
        fit_photometry="all",
        overwrite=False,
        use_emcee=False,
        emcee_samples=10000,
        plot=False,
        n_jobs=4,
        binmap_type=None,
        min_flux_err=0.1,
    ):
        # import dense_basis as db

        atlas_path = os.path.dirname(db_atlas_path)
        # get filename
        db_atlas_name = "_".join(
            os.path.basename(db_atlas_path).split("_")[:-3]
        )

        print(f"Running dense_basis for {db_atlas_name}")
        print(f"Using atlas {db_atlas_path}")

        if not hasattr(self, "photometry_table"):
            raise Exception("Need to run measure_flux_in_bins first")
        if hasattr(self, "use_psf_type"):
            psf_type = self.use_psf_type
        else:
            psf_type = "webbpsf"

        if hasattr(self, "use_binmap_type") and binmap_type is None:
            binmap_type = self.use_binmap_type
        else:
            binmap_type = "pixedfit"

        if hasattr(self, "sed_fitting_table"):
            if "dense_basis" in self.sed_fitting_table.keys():
                if (
                    db_atlas_name
                    in self.sed_fitting_table["dense_basis"].keys()
                ):
                    if not overwrite:
                        print(f"Run {db_atlas_name} already exists")
                        return

        flux_table = copy.deepcopy(
            self.photometry_table[psf_type][binmap_type]
        )

        if fit_photometry == "all":
            mask = np.ones(len(flux_table), dtype=bool)
        elif fit_photometry == "bin":
            mask = flux_table["type"] == "bin"
        elif fit_photometry == "all_total":
            mask = flux_table["type"] != "bin"
        elif fit_photometry == "MAG_AUTO":
            mask = flux_table["type"] == "MAG_AUTO"
        elif fit_photometry == "MAG_ISO":
            mask = flux_table["type"] == "MAG_ISO"
        elif fit_photometry == "MAG_BEST":
            mask = flux_table["type"] == "MAG_BEST"
        elif fit_photometry == "TOTAL_BIN":
            mask = flux_table["type"] == "TOTAL_BIN"
        elif fit_photometry == "MAG_APER_TOTAL":
            mask = flux_table["type"] == "MAG_APER_TOTAL"
        elif fit_photometry == "MAG":
            mask = (
                (flux_table["type"] == "MAG_AUTO")
                & (flux_table["type"] == "MAG_ISO")
                & (flux_table["type"] == "MAG_BEST")
            )
        elif fit_photometry.startswith("MAG_APER"):
            mask = flux_table["type"] == "MAG_APER"
        elif fit_photometry == "TOTAL_BIN+MAG_APER_TOTAL":
            mask = (flux_table["type"] == "MAG_APER_TOTAL") | (
                flux_table["type"] == "TOTAL_BIN"
            )
        else:
            raise ValueError(
                "fit_photometry must be one of: all, bin, MAG_AUTO, MAG_ISO, MAG_BEST, TOTAL_BIN, MAG or MAG_APER"
            )

        flux_table = flux_table[mask]

        print(
            f"Fitting only {fit_photometry} fluxes, which is {len(flux_table)} sources"
        )

        ids = list(flux_table["ID"])

        if flux_table[flux_table.colnames[1]].unit != u.uJy:
            for col in flux_table.colnames[3:]:
                flux_table[col] = flux_table[col].to(u.uJy)

        from .dense_basis import run_db_fit_parallel, get_priors

        fluxes = []
        errors = []
        for row in flux_table:
            flux = []
            error = []
            for i, band in enumerate(self.bands):
                flux.append(row[band].value)
                error.append(row[f"{band}_err"].value)
            fluxes.append(flux)
            errors.append(error)

        fluxes = np.array(fluxes)
        errors = np.array(errors)

        priors = get_priors(db_atlas_path)

        fit_results = Parallel(n_jobs=n_jobs)(
            delayed(run_db_fit_parallel)(
                flux,
                error,
                db_atlas_name,
                atlas_path,
                self.bands,
                use_emcee,
                emcee_samples,
                min_flux_err,
            )
            for flux, error in zip(fluxes, errors)
        )

        self.get_filter_wavs()
        filter_wavs = [
            self.filter_wavs[band].to(u.Angstrom) for band in self.bands
        ]

        return fit_results
        if not use_emcee:
            for i, fit_result in tqdm(enumerate(fit_results)):
                if plot:
                    #
                    # fit_result.evaluate_posterior_SFH()
                    fit_result.plot_posterior_SFH(fit_result.z[0])
                    # fit_result.plot_posteriors()
                    fit_result.plot_posterior_spec(filter_wavs, priors)

    def plot_filter_transmission(
        self, bands="all", fig=None, ax=None, label=True, wav_unit=u.um
    ):
        self.get_filter_wavs()

        if fig is None:
            fig = plt.figure(figsize=(8, 6))
        if ax is None:
            ax = fig.add_subplot(111)

        if bands == "all":
            bands = self.bands

        from astroquery.svo_fps import SvoFps

        for band in bands:
            try:
                filter_name = self.band_codes[band]
                filter_profile = SvoFps.get_transmission_data(filter_name)
                wav = np.array(filter_profile["Wavelength"]) * u.Angstrom
                trans = np.array(filter_profile["Transmission"])
                ax.plot(wav.to(wav_unit), trans, label=band if label else "")
            except FileNotFoundError:
                pass

        ax.set_xlabel(f"Wavelength ({wav_unit:latex})")
        ax.set_ylabel(r"T$_{\lambda}$")

    def plot_overview(
        self,
        figsize=(12, 8),
        bands_to_show=["F814W", "F115W", "F200W", "F335M", "F444W"],
        bins_to_show=["TOTAL_BIN", "MAG_APER_TOTAL", "1"],
        show=True,
        flux_unit=u.ABmag,
        save=False,
        binmap_type="pixedfit",
    ):
        # GridSpec

        fig = plt.figure(
            figsize=figsize,
            dpi=200,
            facecolor="white",
            constrained_layout=True,
        )
        gs = fig.add_gridspec(
            3, 2, width_ratios=[1.9, 1], height_ratios=[1, 1, 1.5]
        )

        fig_sed = fig.add_subfigure(gs[0:2, 0])
        fig_bins = fig.add_subfigure(gs[0:2, 1])
        fig_cutouts = fig.add_subfigure(gs[2, :])

        # SED - single ax
        gs = fig_sed.add_gridspec(2, 1, height_ratios=[3, 1], hspace=-0.1)

        ax_sed = fig_sed.add_subplot(gs[0])

        # Plot SED
        self.plot_photometry_bins(
            ax=ax_sed,
            fig=fig_sed,
            show=False,
            bins_to_show=bins_to_show,
            flux_unit=flux_unit,
            label_individual=True,
            binmap_type=binmap_type,
        )

        ax_filt = fig_sed.add_subplot(gs[1])
        # remove xticks and xticklabels from ax_sed
        ax_sed.set_xticks([])
        ax_sed.set_xticklabels([])
        ax_sed.set_xlabel("")

        self.plot_filter_transmission(
            bands="all", fig=fig_sed, ax=ax_filt, label=False, wav_unit=u.um
        )

        ax_filt.spines["top"].set_visible(False)
        ax_sed.spines["bottom"].set_alpha(0.2)
        #

        # Set ax_filt xlim to match ax_sed
        ax_filt.set_xlim(ax_sed.get_xlim())

        ax_filt.set_ylim(0.01, None)
        ax_filt.set_yticklabels("")
        # ax_filt remove upper xticks
        ax_filt.tick_params(
            axis="x", which="both", bottom=True, top=False, labelbottom=True
        )
        ax_filt.set_yticks([])

        # Plot cutouts
        self.plot_cutouts(
            fig=fig_cutouts, show=False, bands=bands_to_show + ["F444W"]
        )

        last_cutout_ax = fig_cutouts.axes[-1]
        # Plot detection segmap
        if self.det_data is not None:
            arr = self.det_data["seg"]
        else:
            arr = self.seg_imgs["F444W"]

        # Renormalize arr so unique values are 0, 1, 2, 3, ...
        unique_vals = np.unique(arr)
        for i, val in enumerate(unique_vals):
            arr[arr == val] = i
        arr[arr == 0] == np.nan

        if type(arr) is u.Quantity:
            arr = arr.value

        # remove everything from last_cutout_ax
        last_cutout_ax.clear()
        norm = last_cutout_ax.imshow(
            arr, origin="lower", interpolation="none", cmap="magma"
        )
        # write 'Det Seg' or 'F444W Seg' on the plot

        last_cutout_ax.text(
            0.9,
            0.9,
            "Det Seg" if self.det_data is not None else "F444W Seg",
            color="w",
            transform=last_cutout_ax.transAxes,
            ha="right",
            va="top",
            fontsize=12,
            fontweight="bold",
            path_effects=[
                PathEffects.Stroke(linewidth=2, foreground="black"),
                PathEffects.Normal(),
            ],
        )
        last_cutout_ax.axis("off")

        # Cente
        # Plot RGB and pixedfit in fig_bins - 2 rows
        ax_rgb = fig_bins.add_subplot(211)
        ax_pixedfit = fig_bins.add_subplot(212)

        fig.savefig(
            f"{resolved_galaxy_dir}/diagnostic_plots/{self.survey}_{self.galaxy_id}_overview.png",
            dpi=200,
        )

        self.plot_lupton_rgb(
            ax=ax_rgb,
            fig=fig_bins,
            show=False,
            red=["F444W"],
            green=["F356W"],
            blue=["F200W"],
            return_array=False,
            stretch=0.001,
            q=0.001,
            label_bands=True,
        )

        # plot pixedfit
        norm = ax_pixedfit.imshow(
            getattr(self, f"{binmap_type}_map"),
            origin="lower",
            interpolation="none",
            cmap="nipy_spectral_r",
        )
        # steal space from ax_pixedfit for colorbar
        ax_divider = make_axes_locatable(ax_pixedfit)

        cax = ax_divider.append_axes("top", size="5%", pad="2%")
        fig.colorbar(norm, cax=cax, orientation="horizontal")
        # move colorbar ticks to top
        cax.xaxis.set_ticks_position("top")
        cax.xaxis.set_label_position("top")

        ax_pixedfit.axis("off")

        # fig.suptitle(f'Galaxy {self.galaxy_id} Overview')

        # Add a table with galaxy name, redshift (eazy), number of bins
        props = dict(boxstyle="square", facecolor="white", alpha=0.5)
        try:
            z50 = self.meta_properties["zbest_fsps_larson_zfree"]
            z16 = self.meta_properties["zbest_16_fsps_larson_zfree"]
            z84 = self.meta_properties["zbest_84_fsps_larson_zfree"]
            if type(z84) in [list, np.ndarray]:
                z84 = z84[0]
            if type(z16) in [list, np.ndarray]:
                z16 = z16[0]
            error = f"$^{{+{np.abs(z84-z50):.2f}}}_{{-{np.abs(z50-z16):.2f}}}$"
        except:
            z50 = self.redshift
            error = ""

        textstr = f"Galaxy {self.galaxy_id}\nRedshift: {z50:.2f}{error}\nBinmap Type: {binmap_type.replace('_', ' ')}\nNumber of bins: {len(np.unique(getattr(self, f'{binmap_type}_map')))-1}"
        fig.text(
            0.05,
            0.46,
            textstr,
            transform=fig.transFigure,
            fontsize=14,
            verticalalignment="top",
            bbox=props,
        )
        textstr = f"RA: {self.sky_coord.ra.degree:.4f}\nDec: {self.sky_coord.dec.degree:.4f}\nCutout size: {self.cutout_size} pix"
        fig.text(
            0.5,
            0.46,
            textstr,
            transform=fig.transFigure,
            fontsize=14,
            verticalalignment="top",
            bbox=props,
        )

        if save:
            if not os.path.exists(f"{resolved_galaxy_dir}/diagnostic_plots"):
                os.makedirs(f"{resolved_galaxy_dir}/diagnostic_plots")

            fig.savefig(
                f"{resolved_galaxy_dir}/diagnostic_plots/{self.survey}_{self.galaxy_id}_overview.png",
                dpi=200,
            )

        return fig

    def run_bagpipes(
        self,
        bagpipes_config,
        filt_dir=bagpipes_filter_dir,
        fit_photometry="all",
        run_dir="pipes/",
        overwrite=False,
        overwrite_internal=False,
        mpi_serial=False,
        use_mpi=True,
<<<<<<< HEAD
        only_run=False,  # Only run the bagpipes fit, don't do any other processing - good for MPI
        time_calls=False,
=======
        save_internal = True,
>>>>>>> 5f79570e
    ):
        # meta - run_name, use_bpass, redshift (override)
        assert (
            type(bagpipes_config) is dict
        ), (
            "Bagpipes config must be a dictionary"
        )  # Could load from a file as well
        meta = bagpipes_config.get("meta", {})
        # Override fit_photometry if it is in the meta
        if "fit_photometry" in meta.keys():
            fit_photometry = meta["fit_photometry"]

        print(f"Fitting photometry: {fit_photometry}")

        fit_instructions = bagpipes_config.get("fit_instructions", {})

        use_bpass = meta.get("use_bpass", False)
        os.environ["use_bpass"] = str(int(use_bpass))
        run_name = meta.get("run_name", "default")
        redshift = meta.get(
            "redshift", self.redshift
        )  # PLACEHOLDER for self.redshift
        if type(redshift) is str:
            # logic to choose a redshift to fit at
            if redshift == "eazy":
                print("Using EAZY redshift.")
                redshift = self.meta_properties["zbest_fsps_larson_zfree"]
            elif redshift == "self":
                print("Using self redshift.")
                redshift = self.redshift
            elif redshift in self.sed_fitting_table["bagpipes"].keys():
                table = self.sed_fitting_table["bagpipes"][redshift]
                redshift_id = meta.get("redshift_id", table["#ID"][0])
                row_index = table["#ID"] == redshift_id
                table = table[row_index]
                if len(table) == 0:
                    raise Exception(
                        f"No ID {redshift_id} found in {redshift} table when attempting to fetch redshift for bagpipes"
                    )

                if "redshift_50" in table.colnames:
                    redshift = float(table["redshift_50"][0])
                elif "input_redshift" in table.colnames:
                    redshift = float(table["input_redshift"][0])

        redshift_sigma = meta.get("redshift_sigma", 0)
        min_redshift_sigma = meta.get("min_redshift_sigma", 0)
        sampler = meta.get("sampler", "multinest")

        if redshift_sigma == "eazy":
            z50 = self.meta_properties["zbest_fsps_larson_zfree"]
            z16 = self.meta_properties["zbest_16_fsps_larson_zfree"]
            z84 = self.meta_properties["zbest_84_fsps_larson_zfree"]
            if type(z84) in [list, np.ndarray]:
                z84 = z84[0]
            if type(z16) in [list, np.ndarray]:
                z16 = z16[0]
            redshift_sigma = np.mean([z84 - z50, z50 - z16])
        elif redshift_sigma == "min":
            # Ensures
            redshift_sigma = min_redshift_sigma

        if redshift_sigma != 0:
            redshift_sigma = max(redshift_sigma, min_redshift_sigma)
        else:
            redshift_sigma = None

        if (
            type(redshift) in [float, np.float64]
            and redshift_sigma is not None
        ):
            print(
                f"Fitting Redshift = {redshift}, Redshift sigma = {redshift_sigma}, allowed range = ({redshift - 3*redshift_sigma}, {redshift + 3*redshift_sigma})"
            )
        elif redshift_sigma is None and type(redshift) in [float, np.float64]:
            print(f"Fitting fixed redshift = {redshift}.")
        elif type(redshift) in [list, np.ndarray, tuple]:
            assert (
                len(redshift) == 2
            ), "Redshift must be a float or a list of length 2"
            print(f"Allowing free redshift: {redshift[0]} < z < {redshift[1]}")
            fit_instructions["redshift"] = (redshift[0], redshift[1])
            redshift = None
        else:
            print(
                redshift, type(redshift), redshift_sigma, type(redshift_sigma)
            )
            raise ValueError("I don't understand the redshift input.")

        if not hasattr(self, "photometry_table"):
            raise Exception("Need to run measure_flux_in_bins first")
        if hasattr(self, "use_psf_type"):
            psf_type = self.use_psf_type
        else:
            psf_type = "webbpsf"

        if hasattr(self, "use_binmap_type"):
            binmap_type = self.use_binmap_type
        else:
            binmap_type = "pixedfit"

        if hasattr(self, "sed_fitting_table"):
            if "bagpipes" in self.sed_fitting_table.keys():
                if run_name in self.sed_fitting_table["bagpipes"].keys():
                    if overwrite or overwrite_internal:
                        print(f"Overwriting run {run_name}")
                    else:
                        print(f"Run {run_name} already exists")
                        return
        print(psf_type, binmap_type)
        print(self.photometry_table.keys())
        flux_table = self.photometry_table[psf_type][binmap_type]
        if fit_photometry == "all":
            mask = np.ones(len(flux_table), dtype=bool)
        elif fit_photometry == "bin":
            mask = flux_table["type"] == "bin"
        elif fit_photometry == "all_total":
            mask = flux_table["type"] != "bin"
        elif fit_photometry == "MAG_AUTO":
            mask = flux_table["type"] == "MAG_AUTO"
        elif fit_photometry == "MAG_ISO":
            mask = flux_table["type"] == "MAG_ISO"
        elif fit_photometry == "MAG_BEST":
            mask = flux_table["type"] == "MAG_BEST"
        elif fit_photometry == "TOTAL_BIN":
            mask = flux_table["type"] == "TOTAL_BIN"
        elif fit_photometry == "MAG_APER_TOTAL":
            mask = flux_table["type"] == "MAG_APER_TOTAL"
        elif fit_photometry == "MAG":
            mask = (
                (flux_table["type"] == "MAG_AUTO")
                & (flux_table["type"] == "MAG_ISO")
                & (flux_table["type"] == "MAG_BEST")
            )
        elif fit_photometry.startswith("MAG_APER"):
            mask = flux_table["type"] == "MAG_APER"
        elif fit_photometry == "TOTAL_BIN+MAG_APER_TOTAL":
            mask = (flux_table["type"] == "MAG_APER_TOTAL") | (
                flux_table["type"] == "TOTAL_BIN"
            )
        else:
            raise ValueError(
                "fit_photometry must be one of: all, bin, MAG_AUTO, MAG_ISO, MAG_BEST, TOTAL_BIN, MAG or MAG_APER"
            )

        flux_table = flux_table[mask]
        print(
            f"Fitting only {fit_photometry} fluxes, which is {len(flux_table)} sources"
        )

        ids = list(flux_table["ID"])

        nircam_filts = [
            f"{filt_dir}/{band}_LePhare.txt" for band in self.bands
        ]

        if redshift is None:
            print("Allowing free redshift.")
            redshifts = None
        else:
            redshifts = np.ones(len(flux_table)) * redshift

        import bagpipes as pipes
        # out_subdir (moving files)

        out_subdir = f"{run_name}/{self.survey}/{self.galaxy_id}"
        # make a temp directory
        # hash out_subdir to get a unique shorter name
        import hashlib

        out_subdir_encoded = hashlib.md5(out_subdir.encode()).hexdigest()

        existing_files = []
        for i in [out_subdir, out_subdir_encoded]:
            for j in ["posterior"]:
                path = f"{run_dir}/{j}/{i}"
                os.makedirs(path, exist_ok=True)
                os.chmod(path, 0o777)
                existing_files += glob.glob(f"{path}/*")

        os.makedirs(f"{run_dir}/cats/{out_subdir_encoded}", exist_ok=True)

        existing_filenames = [
            os.path.basename(file) for file in existing_files
        ]

        # path_fits = f'{run_dir}/cats/{run_name}/{self.survey}/' # Filename is galaxy ID rather than being a folder

        # for path in [path_post, path_plots, path_sed, path_fits]:
        #    os.makedirs(path, exist_ok=True)
        #    os.chmod(path, 0o777)

        # existing_files = glob.glob(f'{path_post}/*') + glob.glob(f'{path_plots}/*') + glob.glob(f'{path_sed}/*') + glob.glob(f'{path_fits}/*')
        # Copy any .h5 in out_subdir_encoded to out_subdir
        for file in existing_files:
            if out_subdir_encoded in file:
                new_file = file.replace(out_subdir_encoded, out_subdir)
                # If encoded file path, check if the new file exists and if not, rename
                if not os.path.exists(new_file):
                    os.rename(file, new_file)
                else:
                    # If it does exist, remove the file if we are overwriting
                    if overwrite:
                        os.remove(new_file)
                        os.rename(file, new_file)

        exist_already = False
        if overwrite:
            for file in existing_files:
                print(f"Removing {file}")
                os.remove(file)
        else:  # Check if already run
            mask = np.zeros(len(ids))
            for pos, gal_id in enumerate(ids):
                if f"{gal_id}.h5" in existing_filenames:
                    print(f"{gal_id}.h5 already exists")
                    mask[pos] = 1

            if np.all(mask == 1):
                print("All files already exist")
                exist_already = True

        if np.any(mask == 1):
            # Rename the out_subdir to out_subdir_encoded
            for i in ["posterior"]:
                path = f"{run_dir}/{i}/{out_subdir}"
                new_path = f"{run_dir}/{i}/{out_subdir_encoded}"
                os.rename(path, new_path)
            # Move catalogue

            path = f"{run_dir}/cats/{run_name}/{self.survey}/{self.galaxy_id}.fits"
            nrun_name = f"{run_dir}/cats/{out_subdir_encoded}.fits"
            if os.path.exists(path) and not os.path.exists(nrun_name):
                os.rename(path, nrun_name)

        if not exist_already:
            fit_cat = pipes.fit_catalogue(
                ids,
                fit_instructions,
                self.provide_bagpipes_phot,
                spectrum_exists=False,
                photometry_exists=True,
                run=out_subdir_encoded,
                make_plots=False,
                cat_filt_list=nircam_filts,
                redshifts=redshifts,
                redshift_sigma=redshift_sigma,
                save_pdf_txts=False,
                full_catalogue=True,
                time_calls=time_calls,
            )  # analysis_function=custom_plotting,
            print("Beginning fit")
            print(fit_instructions)
            # Run this with MPI

            fit_cat.fit(
                verbose=False,
                mpi_serial=mpi_serial,
                sampler=sampler,
                use_mpi=use_mpi,
            )

        # Move files to the correct location
        for i in ["posterior"]:
            new_path = f"{run_dir}/{i}/{out_subdir}"
            current_path = f"{run_dir}/{i}/{out_subdir_encoded}"
            # Make parent directory
            os.makedirs(os.path.dirname(new_path), exist_ok=True)
            if os.path.exists(new_path):
                # Just move the files
                for file in glob.glob(f"{current_path}/*"):
                    new_file = file.replace(current_path, new_path)
                    os.rename(file, new_file)
            else:
                os.rename(current_path, new_path)
        # Move catalogue
        path = f"{run_dir}/cats/{run_name}/{self.survey}/{self.galaxy_id}.fits"
        os.makedirs(f"{run_dir}/cats/{run_name}/{self.survey}", exist_ok=True)
        old_name = f"{run_dir}/cats/{out_subdir_encoded}.fits"
        # os.makedirs(f'{run_dir}/cats/{out_subdir_encoded}', exist_ok=True)

        os.rename(old_name, path)

        """
        json_file = json.dumps(fit_instructions)
        f = open(f'{path_overall}/posterior/{out_subdir}/config.json',"w")
        f.write(json_file)
        f.close()
        """
<<<<<<< HEAD
        if not only_run:
=======
        if save_internal:
>>>>>>> 5f79570e
            self.load_bagpipes_results(run_name)

    def load_bagpipes_results(self, run_name, run_dir="pipes/"):
        catalog_path = (
            f"{run_dir}/cats/{run_name}/{self.survey}/{self.galaxy_id}.fits"
        )
        try:
            table = Table.read(catalog_path)
        except:
            raise Exception(f"Catalog {catalog_path} not found")

        # SFR map
        # Av map (dust)
        # Stellar Mass map
        # Metallicity map
        # Age map
        if getattr(self, "sed_fitting_table", None) is None:
            self.sed_fitting_table = {"bagpipes": {run_name: table}}
        else:
            if "bagpipes" not in self.sed_fitting_table.keys():
                self.sed_fitting_table["bagpipes"] = {run_name: table}
            else:
                self.sed_fitting_table["bagpipes"][run_name] = table

        write_table_hdf5(
            self.sed_fitting_table["bagpipes"][run_name],
            self.h5_path,
            f"sed_fitting_table/bagpipes/{run_name}",
            serialize_meta=True,
            overwrite=True,
            append=True,
        )

    def convert_table_to_map(
        self, table, id_col, value_col, map, remove_log10=False
    ):
        changed = np.zeros(map.shape)
        return_map = copy.deepcopy(map)
        for row in table:
            gal_id = row[id_col]
            try:
                gal_id = float(gal_id)
            except:
                continue
            value = row[value_col]
            return_map[map == float(gal_id)] = (
                value if not remove_log10 else 10**value
            )
            changed[map == float(gal_id)] = 1
        # print(f'changed {np.sum(changed)} pixels out of {len(map.flatten())} pixels')
        return_map[changed == 0] = np.nan
        return return_map

    def param_unit(self, param):
        zsun = u.def_unit(
            "Zsun", format={"latex": r"Z_{\odot}", "html": "Z<sub>sun</sub>"}
        )
        param_dict = {
            "stellar_mass": u.Msun,
            "stellar_mass_density": u.Msun / u.kpc**2,
            "formed_mass": u.Msun,
            "sfr": u.Msun / u.yr,
            "sfr_10myr": u.Msun / u.yr,
            "sfr_density": u.Msun / u.yr / u.kpc**2,
            "dust:Av": u.mag,
            "UV_colour": u.mag,
            "VJ_colour": u.mag,
            "ssfr": u.Gyr**-1,
            "ssfr_10myr": u.Gyr**-1,
            "nsfr_10myr": u.dimensionless_unscaled,
            "nsfr": u.dimensionless_unscaled,
            "mass_weighted_zmet": zsun,
            "m_UV": u.mag,
            "M_UV": u.mag,
            "Ha_EWrest": u.AA,
            "Ha_flux": u.erg / u.s / u.cm**2,
            "Halpha_flux": u.erg / u.s / u.cm**2,
            "Halpha_EWrest": u.AA,
            "OIII_flux": u.erg / u.s / u.cm**2,
            "OIII_EWrest": u.AA,
            "Hb_flux": u.erg / u.s / u.cm**2,
            "Hb_EWrest": u.AA,
            "xi_ion_caseB": u.Hz / u.erg,
            "beta_C94": u.dimensionless_unscaled,
            "tform": u.Gyr,
            "tquench": u.Gyr,
            "age_min": u.Gyr,
            "age_max": u.Gyr,
            "massformed": u.Msun,
            "mass_weighted_age": u.Gyr,
            "chisq_phot-": u.dimensionless_unscaled,
            "metallicity": zsun,
            "Av": u.mag,
        }
        return param_dict.get(param, u.dimensionless_unscaled)

    def plot_bagpipes_corner(
        self,
        run_name=None,
        bins_to_show="all",
        save=False,
        corner_bins=25,
        facecolor="white",
        colors="black",
        cache=None,
        fig=None,
        plotpipes_dir="pipes_scripts/",
        run_dir="pipes/",
    ):
        if run_name is None:
            run_name = list(self.sed_fitting_table["bagpipes"].keys())
            if len(run_name) > 1:
                raise Exception("Multiple runs found, please specify run_name")
            else:
                run_name = run_name[0]

        table = self.sed_fitting_table["bagpipes"][run_name]

        if bins_to_show == "all":
            bins_to_show = np.unique(table["#ID"])

        if type(colors) is str:
            colors = [colors for i in range(len(bins_to_show))]

        if cache is None:
            cache = {}

        x_lims = []
        y_lims = []

        for (
            rbin,
            color,
        ) in zip(bins_to_show, colors):
            h5_path = f"{run_dir}/posterior/{run_name}/{self.survey}/{self.galaxy_id}/{rbin}.h5"

            if rbin == "RESOLVED":
                continue
            try:
                pipes_obj = self.load_pipes_object(
                    run_name,
                    rbin,
                    run_dir=run_dir,
                    cache=cache,
                    plotpipes_dir=plotpipes_dir,
                )
            except FileNotFoundError:
                print(f"File not found for {run_name} {rbin}")
                continue

            fig_xlim, fig_ylim = [], []
            fig = pipes_obj.plot_corner_plot(
                show=False,
                save=save,
                bins=corner_bins,
                type="fit_params",
                fig=fig,
                color=color,
                facecolor=facecolor,
            )
            for ax in fig.get_axes():
                fig_xlim.append(ax.get_xlim())
                fig_ylim.append(ax.get_ylim())
            x_lims.append(fig_xlim)
            y_lims.append(fig_ylim)

        if fig is not None:
            for pos, ax in enumerate(fig.get_axes()):
                if len(x_lims) > 0:
                    all_xlim = [x_lims[i][pos] for i in range(len(x_lims))]
                    all_ylim = [y_lims[i][pos] for i in range(len(y_lims))]
                    ax.set_xlim(np.min(all_xlim), np.max(all_xlim))
                    ax.set_ylim(np.min(all_ylim), np.max(all_ylim))
                # print(ax.get_xlabel(), np.min(all_xlim), np.max(all_xlim))
                # print(ax.get_ylabel(), np.min(all_ylim), np.max(all_ylim))
                if len(x_lims) > 1:
                    ax.set_title("")

        return fig, cache

    def plot_bagpipes_fit(
        self,
        run_name=None,
        axes=None,
        fig=None,
        bins_to_show="all",
        save=False,
        facecolor="white",
        marker_colors="black",
        wav_units=u.um,
        plotpipes_dir="pipes_scripts/",
        flux_units=u.ABmag,
        lw=1,
        fill_uncertainty=False,
        zorder=5,
        show_photometry=False,
        run_dir="pipes/",
        cache=None,
    ):
        if run_name is None:
            run_name = list(self.sed_fitting_table["bagpipes"].keys())
            if len(run_name) > 1:
                raise Exception("Multiple runs found, please specify run_name")
            else:
                run_name = run_name[0]
        if (
            not hasattr(self, "sed_fitting_table")
            or "bagpipes" not in self.sed_fitting_table.keys()
            or run_name not in self.sed_fitting_table["bagpipes"].keys()
        ):
            self.load_bagpipes_results(run_name)
        table = self.sed_fitting_table["bagpipes"][run_name]

        if axes is None:
            fig, axes = plt.subplots(
                1,
                1,
                figsize=(6, 3),
                constrained_layout=True,
                facecolor=facecolor,
            )
        if bins_to_show == "all":
            bins_to_show = np.unique(table["bin"])

        if type(marker_colors) is str:
            marker_colors = [marker_colors for i in range(len(bins_to_show))]

        if cache is None:
            cache = {}
        for (
            rbin,
            color,
        ) in zip(bins_to_show, marker_colors):
            h5_path = f"{run_dir}/posterior/{run_name}/{self.survey}/{self.galaxy_id}/{rbin}.h5"

            if rbin == "RESOLVED":
                total_flux, total_wav = self.get_resolved_bagpipes_sed(
                    run_name, run_dir=run_dir, plotpipes_dir=plotpipes_dir
                )
                total_flux *= u.uJy
                total_wav *= u.um

                axes.plot(
                    total_wav.to(wav_units),
                    total_flux.to(
                        flux_units, equivalencies=u.spectral_density(total_wav)
                    ),
                    label="RESOLVED",
                    color="tomato",
                )
                continue

            try:
                pipes_obj = self.load_pipes_object(
                    run_name,
                    rbin,
                    run_dir=run_dir,
                    cache=cache,
                    plotpipes_dir=plotpipes_dir,
                )
            except FileNotFoundError:
                print(f"File not found for {run_name} {rbin}")
                continue

            pipes_obj.plot_best_fit(
                axes,
                color,
                wav_units=wav_units,
                flux_units=flux_units,
                lw=lw,
                fill_uncertainty=fill_uncertainty,
                zorder=zorder,
            )

            if show_photometry:
                print("show photometry")
                pipes_obj.plot_best_photometry(
                    axes,
                    colour=color,
                    zorder=6,
                    wav_units=wav_units,
                    flux_units=flux_units,
                )

        # cbar.set_label('Age (Gyr)', labelpad=10)
        # cbar.ax.xaxis.set_ticks_position('top')
        # cbar.ax.xaxis.set_label_position('top')
        # cbar.ax.tick_params(labelsize=8)
        # cbar.ax.xaxis.set_major_formatter(ScalarFormatter())
        return fig, cache

    def get_photometry_from_region(
        self,
        region,
        override_psf_type=None,
        debug=True,
        return_array=False,
        debug_fig=None,
        save_debug_plot=True,
    ):
        """
        Take an regions object and return the photometry from the region for all bands

        """
        regmask = region.to_mask(mode="subpixels", subpixels=10)
        flux = {}
        flux_err = {}
        if override_psf_type is not None:
            psf_type = override_psf_type
        else:
            psf_type = self.use_psf_type

        for band in self.bands:
            data = self.psf_matched_data[psf_type][band]
            err = self.psf_matched_rms_err[psf_type][band]
            band_flux = regmask.multiply(data)
            flux[band] = np.sum(band_flux) * self.phot_pix_unit[band]
            band_err = regmask.multiply(err)
            flux_err[band] = (
                np.sqrt(np.sum(band_err**2)) * self.phot_pix_unit[band]
            )

        if return_array:
            flux_arr = (
                np.array([flux[band].value for band in self.bands])
                * flux[band].unit
            )
            flux_err_arr = (
                np.array([flux_err[band].value for band in self.bands])
                * flux[band].unit
            )
            return flux_arr, flux_err_arr

        if debug:
            # Plot the region on the image in a band
            if debug_fig is None:
                fig, ax = plt.subplots()
            else:
                if len(debug_fig.get_axes()) == 0:
                    ax = debug_fig.add_subplot(111)
                else:
                    ax = debug_fig.get_axes()[0]
                fig = debug_fig

            ax.imshow(data, origin="lower", cmap="viridis", norm=LogNorm())

            region.plot(
                ax=ax,
                edgecolor=region.visual["color"]
                if region.visual["color"] != 0
                else "black",
            )

            """

            re = 15  # pixels
            d_A = cosmo.angular_diameter_distance(self.redshift)
            pix_scal = u.pixel_scale(0.03 * u.arcsec / u.pixel)
            re_as = (re * u.pixel).to(u.arcsec, pix_scal)
            re_kpc = (re_as * d_A).to(u.kpc, u.dimensionless_angles())

            # First scalebar
            scalebar = AnchoredSizeBar(
                ax.transData,
                0.5 / self.im_pixel_scales[band].value,
                '0.5"',
                "lower right",
                pad=0.3,
                color="black",
                frameon=False,
                size_vertical=1,
                fontproperties=FontProperties(size=18),
            )
            ax.add_artist(scalebar)
            # Plot scalebar with physical size
            scalebar = AnchoredSizeBar(
                ax.transData,
                re,
                f"{re_kpc:.1f}",
                "upper left",
                pad=0.3,
                color="black",
                frameon=False,
                size_vertical=1,
                fontproperties=FontProperties(size=18),
            )
            scalebar.set(
                path_effects=[
                    PathEffects.withStroke(linewidth=3, foreground="white")
                ]
            )
            ax.add_artist(scalebar)
            """

            # Add a scalebar

            # fig.suptitle(f"Flux in region {band}: {flux[band].to(u.uJy)}")

            if save_debug_plot:
                path = f"{resolved_galaxy_dir}/diagnostic_plots/{self.survey}_{self.galaxy_id}_region_photometry.png"
                print("Saving region photometry plot to", path)
                plt.savefig(path, dpi=200, bbox_inches="tight", pad_inches=0.1)

        return flux, flux_err

    def plot_photometry_from_region(
        self,
        region,
        ax=None,
        fig=None,
        show=True,
        override_psf_type=None,
        facecolor="white",
        flux_unit=u.ABmag,
        wav_unit=u.micron,
        color="region",
        label=None,
        debug=False,
        debug_fig=None,
    ):
        from regions import (
            PixCoord,
            RectanglePixelRegion,
            PolygonPixelRegion,
            CirclePixelRegion,
        )

        if fig is None:
            fig = plt.figure(
                figsize=(6, 3), constrained_layout=True, facecolor=facecolor
            )

        if ax is None:
            ax = fig.add_subplot(111)

        if color == "region":
            color = region.visual["color"]

        flux, flux_err = self.get_photometry_from_region(
            region,
            override_psf_type=override_psf_type,
            debug=debug,
            debug_fig=debug_fig,
        )

        if type(color) == int:
            color = "black"
        if type(region) is PolygonPixelRegion:
            marker = "x"
        elif type(region) is CirclePixelRegion:
            marker = "o"
        elif type(region) is RectanglePixelRegion:
            marker = "s"

        self.get_filter_wavs()

        for pos, band in enumerate(self.bands):
            wav = self.filter_wavs[band]
            if flux_unit != u.ABmag:
                yerr = flux_err[band].to(
                    flux_unit,
                    equivalencies=u.spectral_density(self.filter_wavs[band]),
                )
            else:
                fnu_jy = flux[band].to(
                    u.uJy, equivalencies=u.spectral_density(wav)
                )
                fnu_jy_err = flux_err[band].to(
                    u.uJy, equivalencies=u.spectral_density(wav)
                )
                inner = fnu_jy / (fnu_jy - fnu_jy_err)
                err_up = 2.5 * np.log10(inner)
                err_low = 2.5 * np.log10(1 + (fnu_jy_err / fnu_jy))
                err_low = (
                    err_low.value if type(err_low) is u.Quantity else err_low
                )
                err_up = err_up.value if type(err_up) is u.Quantity else err_up

                yerr = [
                    np.atleast_1d(np.abs(err_low)),
                    np.atleast_1d(np.abs(err_up)),
                ]

            ax.errorbar(
                wav.to(wav_unit),
                flux[band]
                .to(flux_unit, equivalencies=u.spectral_density(wav))
                .value,
                yerr=yerr,
                color=color,
                marker=marker,
                markersize=10,
                label=label
                if (label is not None and pos == len(self.bands) - 1)
                else "",
            )

    def plot_bagpipes_sfh(
        self,
        run_name=None,
        bins_to_show="RESOLVED",
        save=False,
        facecolor="white",
        marker_colors="black",
        time_unit="Gyr",
        cmap="viridis",
        plotpipes_dir="pipes_scripts/",
        run_dir="pipes/",
        cache=None,
        fig=None,
        axes=None,
    ):
        if run_name is None:
            run_name = list(self.sed_fitting_table["bagpipes"].keys())
            if len(run_name) > 1:
                raise Exception("Multiple runs found, please specify run_name")
            else:
                run_name = run_name[0]
        if (
            not hasattr(self, "sed_fitting_table")
            or "bagpipes" not in self.sed_fitting_table.keys()
            or run_name not in self.sed_fitting_table["bagpipes"].keys()
        ):
            self.load_bagpipes_results(run_name)
        table = self.sed_fitting_table["bagpipes"][run_name]
        if fig is None:
            fig, axes = plt.subplots(
                1,
                1,
                figsize=(6, 3),
                constrained_layout=True,
                facecolor=facecolor,
            )
        if axes is None:
            axes = fig.add_subplot(111)

        if type(marker_colors) is str and len(bins_to_show) > 1:
            cmap = plt.get_cmap(cmap)
            marker_colors = cmap(np.linspace(0, 1, len(bins_to_show)))
            # marker_colors = [marker_colors for i in range(len(bins_to_show))]

        if cache is None:
            cache = {}
        for (
            rbin,
            color,
        ) in zip(bins_to_show, marker_colors):
            h5_path = f"{run_dir}/posterior/{run_name}/{self.survey}/{self.galaxy_id}/{rbin}.h5"
            if rbin == "RESOLVED":
                """ Special case where we sum the SFH of all the bins"""
                dummy_fig, dummy_ax = plt.subplots(1, 1)

                if self.resolved_sfh is not None:
                    if run_name in self.resolved_sfh.keys():
                        resolved_sfh = self.resolved_sfh[run_name]
                        x_all = resolved_sfh[:, 0]
                        axes.plot(
                            x_all,
                            resolved_sfh[:, 2],
                            color="tomato",
                            label="RESOLVED",
                            lw=2,
                        )
                        axes.fill_between(
                            x_all,
                            resolved_sfh[:, 1],
                            resolved_sfh[:, 3],
                            color="tomato",
                            alpha=0.5,
                        )
                        continue

                else:
                    set = False
                    for pos, tbin in enumerate(np.unique(table["#ID"])):
                        try:
                            float(tbin)
                            pipes_obj = self.load_pipes_object(
                                run_name,
                                tbin,
                                run_dir=run_dir,
                                cache=cache,
                                plotpipes_dir=plotpipes_dir,
                            )
                            tx, tsfh = pipes_obj.plot_sfh(
                                dummy_ax,
                                color,
                                timescale=time_unit,
                                plottype="lookback",
                                logify=False,
                                cosmo=None,
                                label=rbin,
                                return_sfh=True,
                            )
                            if pos == 0:
                                x_all = tx
                                y_all = tsfh
                            else:
                                assert np.all(
                                    x_all == tx
                                ), "Time scales do not match"
                                y_all = np.sum([y_all, tsfh], axis=0)

                            set = True

                        except (ValueError, FileNotFoundError) as e:
                            print("error!")
                            print(run_name, tbin)
                            print(e)
                            # print(traceback.format_exc())
                            continue

                    if set:
                        axes.plot(
                            x_all,
                            y_all[:, 1],
                            color="tomato",
                            label="RESOLVED",
                            lw=2,
                        )
                        axes.fill_between(
                            x_all,
                            y_all[:, 0],
                            y_all[:, 2],
                            color="tomato",
                            alpha=0.5,
                        )

                        # Save resolved SFH

                        save_array = np.vstack(
                            (x_all, y_all[:, 0], y_all[:, 1], y_all[:, 2])
                        ).T
                        self.add_to_h5(
                            save_array,
                            "resolved_sfh",
                            run_name,
                            overwrite=True,
                        )
                        if self.resolved_sfh is None:
                            self.resolved_sfh = {}
                        self.resolved_sfh[run_name] = save_array

                plt.close(dummy_fig)
            else:
                try:
                    pipes_obj = self.load_pipes_object(
                        run_name,
                        rbin,
                        run_dir=run_dir,
                        cache=cache,
                        plotpipes_dir=plotpipes_dir,
                    )
                except FileNotFoundError:
                    print(f"File not found for {run_name} {rbin}")
                    continue

                pipes_obj.plot_sfh(
                    axes,
                    color,
                    modify_ax=True,
                    add_zaxis=True,
                    timescale=time_unit,
                    plottype="lookback",
                    logify=False,
                    cosmo=None,
                    label=rbin,
                )

        axes.legend(fontsize=8)

        # cbar.set_label('Age (Gyr)', labelpad=10)
        # cbar.ax.xaxis.set_ticks_position('top')
        # cbar.ax.xaxis.set_label_position('top')
        # cbar.ax.tick_params(labelsize=8)
        # cbar.ax.xaxis.set_major_formatter(ScalarFormatter())

        return fig, cache

    def add_flux_aper_total(
        self,
        catalogue_path,
        id_column="NUMBER",
        overwrite=False,
        columns_to_add=[
            "KRON_RADIUS_",
            "a_",
            "b_",
            "theta_",
            "area_",
            "flux_ratio_",
            "EE_correction_",
            "total_correction_",
            "FLUX_APER_band_TOTAL_Jy",
            "FLUXERR_APER_band_TOTAL_Jy",
        ],
        stacked_band="F277W+F356W+F444W",
    ):
        if (
            getattr(self, "total_photometry", None) is not None
            and not overwrite
        ):
            print(f"Total photometry already loaded for {self.galaxy_id}.")
            return

        table = Table.read(catalogue_path)
        mask = [str(i) == str(self.galaxy_id) for i in table[id_column]]

        # fix mask so it isn't single boolean

        if type(mask) is bool:
            raise Exception("mask not working properly")
        table = table[mask]
        if len(table) == 0:
            raise Exception(f"ID {self.galaxy_id} not found in {table}.")
        if len(table) > 1:
            print(len(table))
            raise Exception(f"Multiple IDs found for {self.galaxy_id}.")

        total_photometry = {}
        band_cols = [col for col in columns_to_add if "band" in col]
        other_cols = [col for col in columns_to_add if col.endswith("_")]

        for band in self.bands:
            zp = self.im_zps[band]
            total_photometry[band] = {}
            for col in band_cols:
                if "band" in col:
                    col = col.replace("band", band)
                    val = table[col]

                    val = (
                        val[0]
                        if type(val) in [np.ndarray, list, Column]
                        else val
                    )
                    # total_photometry[band][col] = val
                    if "FLUX_" in col:
                        # Convert to uJy
                        if getattr(val, "unit", None) is None:
                            flux = val * u.Jy
                        else:
                            flux = val

                        if type(flux) in [np.ndarray, list]:
                            flux = flux[0]

                        # 0**(-zp/2.5) * 3631 * u.Jy
                        flux = flux.to(u.uJy)
                        total_photometry[band]["flux"] = flux.value
                        total_photometry[band]["flux_unit"] = str(flux.unit)

                    elif "FLUXERR_" in col:
                        if getattr(val, "unit", None) is None:
                            err = val * u.Jy
                        else:
                            err = val

                        # ensure flux err is not a single length array
                        if type(err) in [np.ndarray, list]:
                            err = err[0]

                        if type(err) in [np.ndarray, list]:
                            err = err[0]

                        # if err has __len__ attribute, it is a quantity
                        if hasattr(err, "__len__"):
                            err = err[0]
                        if getattr(err, "unit", None) is None:
                            err = err * u.Jy

                        err = err.to(u.uJy).value

                        total_photometry[band]["flux_err"] = err

        total_photometry[stacked_band] = {}
        for col in other_cols:
            data = table[f"{col}{stacked_band}"]
            data = (
                data[0] if type(data) in [np.ndarray, list, Column] else data
            )
            if type(data) in [u.Quantity, u.Magnitude, Masked(u.Quantity)]:
                data = data.value

            total_photometry[stacked_band][f"{col}{stacked_band}"] = data

        self.add_to_h5(
            total_photometry,
            "total_photometry",
            "total_photometry",
            overwrite=True,
            setattr_gal="total_photometry",
        )

    def plot_bagpipes_map_gif(
        self,
        parameter="dust:Av",
        run_name=None,
        lazy=False,
        facecolor="white",
        cache=None,
        n_samples=100,
        weight_mass_sfr=True,
        logmap=False,
        savetype="temp",
        path="temp",
        cmap="magma",
    ):
        if (
            not hasattr(self, "sed_fitting_table")
            or "bagpipes" not in self.sed_fitting_table.keys()
        ):
            print("No bagpipes results found.")
            return None

        if run_name is None:
            run_name = list(self.sed_fitting_table["bagpipes"].keys())
            if len(run_name) > 1:
                raise Exception("Multiple runs found, please specify run_name")
            else:
                run_name = run_name[0]

        map = self.pixedfit_map

        values = list(np.unique(map[~np.isnan(map)]))
        values = [int(val) for val in values if val != 0.0]

        map_3d = np.zeros((n_samples, map.shape[0], map.shape[1]))

        objects = self.load_pipes_object(
            run_name, values, cache=cache, get_advanced_quantities=False
        )
        if not lazy:
            for pos, rbin in enumerate(values):
                obj = objects[pos]
                samples = obj.plot_pdf(None, parameter, return_samples=True)
                draws = np.random.choice(samples, n_samples)
                # For all pixels in map that are equal to bin, set the 1st dimension of map_3d to the draw
                mask = map == rbin
                mask_x, mask_y = np.where(mask)
                # Generate random draws
                draws = np.random.choice(samples, n_samples)
                for pos, draw in enumerate(draws):
                    map_3d[pos, mask_x, mask_y] = draw

        map_3d[:, map == 0] = np.nan
        map_3d[:, map == 0.0] = np.nan

        if parameter in ["stellar_mass", "sfr"]:
            density_map = True
            density = "$kpc^{-2}$"
            ref_band = {"stellar_mass": "F444W", "sfr": "1500A"}
            if weight_mass_sfr:
                weight_by_band = ref_band[parameter]
            else:
                weight_by_band = False
            if parameter == "stellar_mass":
                map_3d = 10**map_3d
                # print(map_3d[0, 32, 32])
        else:
            density_map = False
            density = ""
            weight_by_band = False

        if logmap:
            log = "$log_{10}$"
        else:
            log = ""
        unit = self.param_unit(parameter.split(":")[-1])
        if unit != u.dimensionless_unscaled:
            unit = f"[{log}{unit:latex}{density}]"
        else:
            unit = ""

        cbar_label = f'{parameter.replace("_", " ")} {unit}'
        # print('density_map', density_map)

        gif = self.make_animation(
            map_3d,
            draw_random=False,
            facecolor=facecolor,
            n_draws=n_samples,
            html=True if savetype == "html" else False,
            save=True if savetype == "gif" else False,
            cbar_label=cbar_label,
            density_map=density_map,
            logmap=logmap,
            weight_by_band=weight_by_band,
            cmap=cmap,
        )

        if path == "temp":
            import tempfile

            path = tempfile.mktemp(suffix=".gif")
            gif.save(path, writer="pillow", fps=60)
            return path

        return gif

    def fit_eazy_photometry(
        self,
        run_name,
        fluxes,
        flux_errs,
        n_proc=4,
        min_percentage_err=0.05,
        template_name="fsps_larson",
        template_dir="/nvme/scratch/work/tharvey/EAZY/inputs/scripts/",
        meta_details=None,
        save_tempfilt=True,
        load_tempfilt=True,
        save_tempfilt_path="internal",
        tempfilt=None,
    ):
        import eazy
        from .eazy.eazy_config import make_params, filter_codes

        eazy_path = os.getenv("EAZYCODE", "")
        if not os.path.exists(eazy_path):
            raise ValueError(
                "EAZYCODE environment variable not set or invalid"
            )

        if save_tempfilt_path == "internal":
            save_tempfilt_path = os.path.join(
                os.path.dirname(__file__), "eazy/tempfilt/"
            )

        if type(fluxes) == list:
            fluxes = np.array(fluxes)
        if type(flux_errs) == list:
            flux_errs = np.array(flux_errs)

        # Check that last dimension of fluxes and flux_errs is the same and equal to the number of bands
        assert (
            fluxes.shape[-1] == flux_errs.shape[-1]
        ), "Fluxes and flux errors must have the same number of bands"
        assert (
            fluxes.shape[-1] == len(self.bands)
        ), f"Fluxes and flux errors must have the same number of bands as the number of bands in the survey. Expected {len(self.bands)} bands, got {fluxes.shape[-1]} bands"

        if type(fluxes) is u.Quantity:
            unit = fluxes.unit
        elif type(fluxes[0]) is u.Quantity:
            unit = fluxes[0].unit
        elif type(fluxes[0][0]) is u.Quantity:
            unit = fluxes[0][0].unit
        else:
            print(fluxes, type(fluxes))
            raise ValueError(
                "Fluxes must be a Quantity object or a list of Quantity objects"
            )

        flux = np.atleast_2d(fluxes)
        flux_err = np.atleast_2d(flux_errs)

        # Create a temporary directory
        with tempfile.TemporaryDirectory() as tmpdir:
            # Create EAZY files
            # Make input catalogue - IDs - numer of bands - then Flux Error flux Error for each band. Column names should be 'F{filter_codes[band]', 'E{filter_codes[band]}' etc.

            # Create a temporary catalogue
            cat = Table()
            cat["id"] = np.arange(len(flux))
            for i, band in enumerate(self.bands):
                cat[f"F{filter_codes[band]}"] = flux[:, i]
                cat[f"E{filter_codes[band]}"] = flux_err[:, i]

            cat_path = f"{tmpdir}/eazy_input.fits"

            # make empty fake translate file
            translate_file = f"{tmpdir}/translate.dat"
            with open(translate_file, "w") as f:
                f.write("")

            cat.write(cat_path, overwrite=True)

            params = make_params(
                cat_path,
                tmpdir,
                template_name="fsps_larson",
                template_file=None,
                z_step=0.01,
                z_min=0.01,
                z_max=20,
                fix_zspec=False,
                cat_flux_unit=unit,
                template_dir=template_dir,
            )

            if load_tempfilt:
                if tempfilt is None:
                    import pickle

                    tempfilt_path = f"{save_tempfilt_path}/{self.survey}_{template_name}_tempfilt.pkl"
                    if os.path.exists(tempfilt_path):
                        with open(tempfilt_path, "rb") as f:
                            tempfilt = pickle.load(f)
                        print("Loading tempfilt from file:", tempfilt_path)
                    print(tempfilt_path)
                else:
                    print("Loading tempfilt from data")

            ez = eazy.photoz.PhotoZ(
                param_file=None,
                translate_file=translate_file,
                zeropoint_file=None,
                params=params,
                load_prior=False,
                load_products=False,
                n_proc=n_proc,
                tempfilt=tempfilt,
            )

            if save_tempfilt:
                print(f"Saving tempfilt to {save_tempfilt_path}")
                tempfilt = ez.tempfilt.tempfilt
                if not os.path.exists(save_tempfilt_path):
                    os.makedirs(save_tempfilt_path)

                # pickle tempfilt
                import pickle

                with open(
                    f"{save_tempfilt_path}/{self.survey}_{template_name}_tempfilt.pkl",
                    "wb",
                ) as f:
                    pickle.dump(ez.tempfilt, f)

            ez.fit_catalog(
                n_proc=n_proc, get_best_fit=True, prior=False, beta_prior=False
            )

            return ez

    def save_eazy_outputs(
        self, ez, regions, fluxes, flux_errs, save_txt=False
    ):
        from regions import PolygonPixelRegion

        for pos, (region, flux, flux_err) in enumerate(
            zip(regions, fluxes, flux_errs)
        ):
            data = ez.show_fit(
                pos,
                id_is_idx=True,
                show_components=False,
                show_prior=False,
                logpz=False,
                get_spec=True,
                show_fnu=1,
            )

            meta_dict = {
                "id_phot": data["id"],
                "z_best": data["z"],
                "chi2": data["chi2"],
                "flux_unit": data["flux_unit"],
                "wave_unit": data["wave_unit"],
                "templates_file": ez.param["TEMPLATES_FILE"],
                "z_min": ez.param["Z_MIN"],
                "z_max": ez.param["Z_MAX"],
                "z_step": ez.param["Z_STEP"],
                "region": region.serialize(format="ds9"),
            }

            model_flux = data["templf"]
            model_lam = data["templz"]

            model_flux_unit = u.Unit(data["flux_unit"])
            model_lam_unit = u.Unit(data["wave_unit"])

            # Stack the model fluxes and wavelengths
            output = np.vstack((model_lam, model_flux)).T

            model_flux *= model_flux_unit
            model_lam *= model_lam_unit

            p_z = 10 ** ez.lnp[pos]
            z = ez.zgrid

            output_z = np.vstack((z, p_z)).T
            # generate unique ID based on region coordinates
            if type(region) is not PolygonPixelRegion:
                region_id = f"{region.center.x}_{region.center.y}"
            else:
                vertices = region.vertices.xy
                region_id = f"{np.mean(vertices[0])}_{np.mean(vertices[1])}"

            region_id = region_id.replace(".", "_")

            self.add_to_h5(
                output,
                f"interactive_outputs/{region_id}/",
                "eazy_fit",
                overwrite=True,
                meta=meta_dict,
            )
            self.add_to_h5(
                output_z,
                f"interactive_outputs/{region_id}/",
                "p_z",
                overwrite=True,
            )
            self.add_to_h5(
                flux,
                f"interactive_outputs/{region_id}/",
                "input_flux",
                overwrite=True,
            )
            self.add_to_h5(
                flux_err,
                f"interactive_outputs/{region_id}/",
                "input_flux_err",
                overwrite=True,
            )

            if (
                not hasattr(self, "interactive_outputs")
                or self.interactive_outputs is None
            ):
                self.interactive_outputs = {}

            self.interactive_outputs[region_id] = {
                "eazy_fit": output,
                "p_z": output_z,
                "input_flux": flux,
                "input_flux_err": flux_err,
                "meta": meta_dict,
            }

            if save_txt:
                if not os.path.exists(f"{resolved_galaxy_dir}/eazy_outputs"):
                    os.makedirs(f"{resolved_galaxy_dir}/eazy_outputs")

                print(f"{resolved_galaxy_dir}/eazy_outputs/")

                # Make an output in um and mJy
                output = np.vstack(
                    (model_lam.to(u.um).value, model_flux.to(u.mJy).value)
                ).T

                np.savetxt(
                    f"{resolved_galaxy_dir}/eazy_outputs/{self.survey}_{self.galaxy_id}_{region_id}_eazy_fit.txt",
                    output,
                )
                np.savetxt(
                    f"{resolved_galaxy_dir}/eazy_outputs/{self.survey}_{self.galaxy_id}_{region_id}_p_z.txt",
                    output_z,
                )
                np.savetxt(
                    f"{resolved_galaxy_dir}/eazy_outputs/{self.survey}_{self.galaxy_id}_{region_id}_input_flux.txt",
                    flux.to(u.uJy).value,
                )
                np.savetxt(
                    f"{resolved_galaxy_dir}/eazy_outputs/{self.survey}_{self.galaxy_id}_{region_id}_input_flux_err.txt",
                    flux_err.to(u.uJy).value,
                )
                # save .reg
                region.write(
                    f"{resolved_galaxy_dir}/eazy_outputs/{self.survey}_{self.galaxy_id}_{region_id}.reg",
                    format="ds9",
                )

        # For each region, save the input fluxes and flux errors, best fit redshift and SED/p(z) in the .h5 file

    def plot_eazy_fit(
        self,
        ez,
        id,
        ax_sed=None,
        ax_pz=None,
        fig=None,
        show=True,
        color="black",
        lw=1,
        zorder=5,
        wav_units=u.um,
        flux_units=u.ABmag,
        label=None,
    ):
        if fig is None:
            fig = plt.figure(
                figsize=(6, 3), constrained_layout=True, facecolor="white"
            )
        if ax_sed is None:
            ax = fig.add_subplot(111)

        idx = np.where(ez.OBJID == id)[0][0]
        if ax_pz is not None:
            p_z = 10 ** ez.lnp[idx]
            z = ez.zgrid
            ax_pz.plot(z, p_z / np.max(p_z), color=color, lw=lw, zorder=zorder)

            if ax_pz.get_xlim()[0] < 0.1 and ax_pz.get_xlim()[1] > 18:
                # x-axis range to 5, 95 percentile of p(z)
                percentiles = np.percentile(p_z, [5, 95])
                lower = z[np.where(p_z > percentiles[0])[0][0]]
                upper = z[np.where(p_z > percentiles[1])[0][0]]
                if abs(upper - lower) < 1.5:
                    upper += 0.75
                    lower -= 0.75

                print("setting pz limits", lower, upper)
                ax_pz.set_xlim(lower, upper)

        data = ez.show_fit(
            id,
            id_is_idx=False,
            show_components=False,
            show_prior=False,
            logpz=False,
            get_spec=True,
            show_fnu=1,
        )

        id_phot = data["id"]
        z_best = data["z"]
        chi2 = data["chi2"]
        flux_unit = data["flux_unit"]
        wav_unit = data["wave_unit"]
        model_lam = data["templz"] * wav_unit
        model_flux = data["templf"] * flux_unit

        model_flux = model_flux.to(
            flux_units, equivalencies=u.spectral_density(model_lam)
        )

        if label is True:
            label = (
                rf"Region ${id_phot} \ (z={z_best:.2f} \ \chi^2={chi2:.2f})$"
            )
        else:
            label = ""

        ax_sed.plot(
            model_lam.to(wav_units),
            model_flux,
            color=color,
            lw=lw,
            zorder=zorder,
            label=label,
        )

        return data

    def plot_bagpipes_results(
        self,
        run_name=None,
        parameters=[
            "bin_map",
            "stellar_mass",
            "sfr",
            "dust:Av",
            "chisq_phot-",
            "UV_colour",
        ],
        reload_from_cat=False,
        save=False,
        facecolor="white",
        max_on_row=4,
        weight_mass_sfr=True,
        norm="linear",
        total_params=[],
    ):
        if (
            not hasattr(self, "sed_fitting_table")
            or "bagpipes" not in self.sed_fitting_table.keys()
        ):
            print("No bagpipes results found.")
            return None

        if run_name is None:
            run_name = list(self.sed_fitting_table["bagpipes"].keys())
            if len(run_name) > 1:
                raise Exception("Multiple runs found, please specify run_name")
            else:
                run_name = run_name[0]
        cmaps = [
            "magma",
            "RdYlBu",
            "cmr.ember",
            "cmr.cosmic",
            "cmr.lilac",
            "cmr.eclipse",
            "cmr.sapphire",
            "cmr.dusk",
            "cmr.emerald",
        ]
        if (
            not hasattr(self, "sed_fitting_table")
            or "bagpipes" not in self.sed_fitting_table.keys()
            or run_name not in self.sed_fitting_table["bagpipes"].keys()
            or reload_from_cat
        ):
            self.load_bagpipes_results(run_name)

        if not hasattr(self, "pixedfit_map"):
            raise Exception("Need to run pixedfit_binning first")
        # If it still isn't there, return None
        if (
            not hasattr(self, "sed_fitting_table")
            or "bagpipes" not in self.sed_fitting_table.keys()
            or run_name not in self.sed_fitting_table["bagpipes"].keys()
        ):
            return None

        table = self.sed_fitting_table["bagpipes"][run_name]

        # fig, axes = plt.subplots(1, len(parameters), figsize=(4*len(parameters), 4),
        #  constrained_layout=True, facecolor=facecolor)
        fig, axes = plt.subplots(
            len(parameters) // max_on_row + 1,
            max_on_row,
            figsize=(
                2.5 * max_on_row,
                2.5 * (len(parameters) // max_on_row + 1),
            ),
            constrained_layout=True,
            facecolor=facecolor,
            sharex=True,
            sharey=True,
            dpi=200,
        )
        # add gap between rows using get_layout_engine
        fig.get_layout_engine().set(h_pad=4 / 72, hspace=0.1)

        axes = axes.flatten()
        # Remove empty axes
        for i in range(len(parameters), len(axes)):
            fig.delaxes(axes[i])

        redshift = self.sed_fitting_table["bagpipes"][run_name][
            "input_redshift"
        ][0]

        for i, param in enumerate(parameters):
            ax_divider = make_axes_locatable(axes[i])
            cax = ax_divider.append_axes("top", size="5%", pad="2%")

            if param == "bin_map":
                map = copy.copy(self.pixedfit_map)
                map[map == 0] = np.nan
                log = ""
            else:
                param_name = (
                    f"{param[:-1]}" if param.endswith("-") else f"{param}_50"
                )
                map = self.convert_table_to_map(
                    table,
                    "#ID",
                    param_name,
                    self.pixedfit_map,
                    remove_log10=param.startswith("stellar_mass"),
                )
                log = ""

            if param in [
                "stellar_mass",
                "sfr",
                "stellar_mass_10myr",
                "sfr_10myr",
            ]:
                ref_band = {
                    "stellar_mass": "F444W",
                    "sfr": "1500A",
                    "stellar_mass_10myr": "F444W",
                    "sfr_10myr": "1500A",
                }
                # print(param, np.nanmin(map), np.nanmax(map))

                if weight_mass_sfr:
                    weight = ref_band[param]
                else:
                    weight = False

                map = self.map_to_density_map(
                    map, redshift=redshift, weight_by_band=weight, logmap=True
                )
                # map = self.map_to_density_map(map, redshift = redshift, logmap = True)
                log = r"$\log_{10}$ "
                param = f"{param}_density"

            if norm == "log":
                norm = LogNorm(vmin=np.nanmin(map), vmax=np.nanmax(map))
            else:
                norm = Normalize(vmin=np.nanmin(map), vmax=np.nanmax(map))

            gunit = self.param_unit(param.split(":")[-1])
            unit = (
                f" ({log}{gunit:latex})"
                if gunit != u.dimensionless_unscaled
                else ""
            )
            param_str = param.replace("_", r"\ ")

            for pos, total_param in enumerate(total_params):
                if total_param in table["#ID"]:
                    value = table[table["#ID"] == total_param][param_name]
                    if param_name.endswith("_50"):
                        err_up = (
                            table[table["#ID"] == total_param][
                                param_name.replace("50", "84")
                            ]
                            - value
                        )
                        err_down = (
                            value
                            - table[table["#ID"] == total_param][
                                param_name.replace("50", "16")
                            ]
                        )

                        berr = (
                            f"$^{{+{err_up[0]:.2f}}}_{{-{err_down[0]:.2f}}}$"
                        )
                    else:
                        berr = ""

                    if 0 < norm(value) < 1:
                        c_map = plt.cm.get_cmap(cmaps[i])
                        color = c_map(norm(value))
                    else:
                        color = "black"

                    axes[i].text(
                        0.5,
                        0.03 + 0.1 * pos,
                        f"{total_param}:{value[0]:.2f}{berr} {unit}",
                        ha="center",
                        va="bottom",
                        fontsize=8,
                        transform=axes[i].transAxes,
                        color=color,
                        path_effects=[
                            PathEffects.withStroke(
                                linewidth=0.2, foreground="black"
                            )
                        ],
                    )

            # Create actual normalisation

            mappable = axes[i].imshow(
                map,
                origin="lower",
                interpolation="none",
                cmap=cmaps[i],
                norm=norm,
            )
            cbar = fig.colorbar(mappable, cax=cax, orientation="horizontal")

            # ensure cbar is using ScalarFormatter
            cbar.ax.xaxis.set_major_formatter(ScalarFormatter())
            cbar.ax.xaxis.set_minor_formatter(ScalarFormatter())

            cbar.set_label(
                rf"$\rm{{{param_str}}}${unit}", labelpad=10, fontsize=8
            )
            # Change cbar scale number size

            cbar.ax.xaxis.get_offset_text().set_fontsize(0)
            cbar.ax.xaxis.set_ticks_position("top")
            cbar.ax.xaxis.set_tick_params(labelsize=6, which="both")
            cbar.ax.xaxis.set_label_position("top")
            # disable xtick labels
            # cax.set_xticklabels([])
            # Fix colorbar tick size and positioning if log
            if norm == "log":
                # Generate reasonable ticks
                ticks = np.logspace(
                    np.log10(np.nanmin(map)), np.log10(np.nanmax(map)), num=5
                )
                cbar.set_ticks(ticks)
                cbar.ax.xaxis.set_major_formatter(ScalarFormatter())
                cbar.ax.xaxis.set_minor_formatter(ScalarFormatter())
                cbar.ax.xaxis.set_tick_params(labelsize=6, which="both")
                cbar.ax.xaxis.set_label_position("top")
                cbar.ax.xaxis.set_ticks_position("top")
                cbar.update_ticks()

        if save:
            fig.savefig(
                f"{resolved_galaxy_dir}/{run_name}_maps.png",
                dpi=300,
                bbox_inches="tight",
            )
        return fig

    def map_to_density_map(
        self,
        map,
        cosmo=FlatLambdaCDM(H0=70, Om0=0.3),
        redshift=None,
        logmap=False,
        weight_by_band=False,
        psf_type="star_stack",
        binmap_type="pixedfit",
    ):
        pixel_scale = self.im_pixel_scales[self.bands[0]]
        density_map = copy.copy(map)
        if binmap_type == "pixedfit":
            pixel_map = self.pixedfit_map
        else:
            raise Exception("Only pixedfit binning is supported for now")

        for gal_id in np.unique(pixel_map):
            # print(id)
            if gal_id == 0:
                continue
            mask = pixel_map == gal_id

            if redshift is None:
                z = self.redshift
            else:
                z = redshift

            re_as = pixel_scale
            d_A = cosmo.angular_diameter_distance(
                z
            )  # Angular diameter distance in Mpc
            pix_kpc = (re_as * d_A).to(
                u.kpc, u.dimensionless_angles()
            )  # re of galaxy in kpc
            pix_area = (
                np.sum(mask) * pix_kpc**2
            )  # Area of pixels with id in kpc^2
            # Check if all values in map[mask] are equal
            if len(np.unique(map[mask])) > 1:
                raise Exception(f"This was supposed to be equal {gal_id}")

            if weight_by_band:
                if weight_by_band.endswith("A"):
                    # Calculate which band is closest to the wavelength
                    wav = float(weight_by_band[:-1]) * u.AA
                    # Convert to observed frame
                    obs_wav = wav * (1 + z)

                    self.get_filter_wavs()

                    fmask = [
                        self.filter_wavs[band].to(u.AA).value > obs_wav.value
                        for band in self.bands
                    ]
                    fmask = np.array(fmask, dtype=bool)

                    pos = np.argwhere(fmask)[0][0]
                    band = self.bands[pos]
                    # print(f'Using band {band} at wavelength
                    # {self.filter_wavs[band].to(u.AA)} for weighting at {obs_wav} (rest frame {wav})')
                else:
                    band = weight_by_band
                if self.use_psf_type:
                    psf_type = self.use_psf_type

                data_band = self.psf_matched_data[psf_type][band]
                norm = np.sum(data_band[mask])

                x, y = np.where(mask)
                for xi, yi in zip(x, y):
                    value = map[xi, yi]
                    # print(mask[xi, yi], data_band[xi, yi] / norm)
                    weighted_val = value * data_band[xi, yi] / norm
                    weighted_val_area = weighted_val / pix_kpc**2

                    if logmap:
                        weighted_val_area = np.log10(weighted_val_area.value)
                    if type(weighted_val_area) in [
                        u.Quantity,
                        u.Magnitude,
                        Masked(u.Quantity),
                    ]:
                        weighted_val_area = weighted_val_area.value
                    density_map[xi, yi] = weighted_val_area
                # assert np.sum(density_map[mask]) == value,
                # f'overall sum should still correspond, {np.sum(density_map[mask])} != {value}'
            else:
                value = np.unique(map[mask]) / pix_area
                if type(value) in [
                    u.Quantity,
                    u.Magnitude,
                    Masked(u.Quantity),
                ]:
                    value = value.value

                if logmap:
                    value = np.log10(value)

                density_map[mask] = value

        return density_map

    def load_pipes_object(
        self,
        run_name,
        rbin,
        run_dir="pipes/",
        bagpipes_filter_dir=bagpipes_filter_dir,
        cache=None,
        plotpipes_dir="bagpipes/",
        get_advanced_quantities=True,
        n_cores=1,
    ):
        plotpipes_dir = os.path.join(
            os.path.dirname(os.path.realpath(__file__)), plotpipes_dir
        )

        run_dir = os.path.join(
            os.path.dirname(
                os.path.dirname(os.path.dirname(os.path.realpath(__file__)))
            ),
            run_dir,
        )

        if type(rbin) not in [list, np.ndarray]:
            single = True
            rbin = [rbin]
        else:
            single = False

        # If name can be a number, only allow integers
        for i in range(len(rbin)):
            try:
                rbin[i] = int(rbin[i])
            except ValueError:
                pass

        output = {}
        from .bagpipes.plotpipes import PipesFit

        found = False
        if cache is not None:
            for b in rbin:
                if b in cache.keys():
                    output[b] = cache[b]

        if run_name in self.internal_bagpipes_cache.keys():
            for b in rbin:
                if b in self.internal_bagpipes_cache[run_name].keys():
                    output[b] = self.internal_bagpipes_cache[run_name][b]
        else:
            self.internal_bagpipes_cache[run_name] = {}

        still_to_load = [b for b in rbin if b not in output.keys()]

        if len(still_to_load) > 0:
            params_dict = {
                "galaxy_id": None,
                "field": self.survey,
                "h5_path": None,
                "pipes_path": run_dir,
                "catalog": None,
                "overall_field": None,
                "load_spectrum": False,
                "filter_path": bagpipes_filter_dir,
                "ID_col": "NUMBER",
                "field_col": "field",
                "catalogue_flux_unit": u.MJy / u.sr,
                "bands": self.bands,
                "data_func": self.provide_bagpipes_phot,
                "get_advanced_quantities": get_advanced_quantities,
            }

            params_b = []
            for b in still_to_load:
                param = copy.copy(params_dict)
                param["galaxy_id"] = b
                param["h5_path"] = (
                    f"{run_dir}/posterior/{run_name}/{self.survey}/{self.galaxy_id}/{b}.h5"
                )
                params_b.append(param)

            pipes_objs = Parallel(n_jobs=n_cores)(
                delayed(PipesFit)(**param) for param in params_b
            )

            for obj, b in zip(pipes_objs, still_to_load):
                output[b] = obj
                if cache is not None:
                    cache[b] = obj

                self.internal_bagpipes_cache[run_name][b] = obj

        # Set output as list in order of input
        pipes_obj = [output[b] for b in rbin]
        if get_advanced_quantities:
            for obj in pipes_obj:
                if not obj.has_advanced_quantities:
                    print("Adding advanced quantities")
                    obj.add_advanced_quantities()

        # Double check that all objects
        assert all(
            [pipesi.galaxy_id == rbin[i] for i, pipesi in enumerate(pipes_obj)]
        )

        if single:
            pipes_obj = pipes_obj[0]

        return pipes_obj

    def plot_bagpipes_component_comparison(
        self,
        parameter="stellar_mass",
        run_name=None,
        bins_to_show="all",
        save=False,
        run_dir="pipes/",
        facecolor="white",
        plotpipes_dir="pipes_scripts/",
        bagpipes_filter_dir=bagpipes_filter_dir,
        n_draws=10000,
        cache=None,
        colors=None,
        fig=None,
        axes=None,
    ):
        plotpipes_dir = os.path.join(
            os.path.dirname(os.path.realpath(__file__)), plotpipes_dir
        )

        from bagpipes.plotting import hist1d

        if run_name is None:
            run_name = list(self.sed_fitting_table["bagpipes"].keys())
            if len(run_name) > 1:
                raise Exception("Multiple runs found, please specify run_name")
            else:
                run_name = run_name[0]

        if (
            not hasattr(self, "sed_fitting_table")
            or "bagpipes" not in self.sed_fitting_table.keys()
            or run_name not in self.sed_fitting_table["bagpipes"].keys()
        ):
            self.load_bagpipes_results(run_name)

        table = self.sed_fitting_table["bagpipes"][run_name]

        bins = []
        if bins_to_show == "all":
            show_all = True
            bins_to_show = table["#ID"]
            for rbin in bins_to_show:
                try:
                    rbin = float(rbin)
                except:
                    bins.append(rbin)

        else:
            show_all = False
            bins = bins_to_show
        if fig is None:
            fig, ax_samples = plt.subplots(
                1,
                1,
                figsize=(3, 3),
                constrained_layout=True,
                facecolor=facecolor,
            )
        else:
            ax_samples = axes

        if cache is None:
            cache = {}

        all_samples = []
        if colors is None:
            colors = mcm.get_cmap("cmr.guppy", len(bins))
            colors = {rbin: colors(i) for i, rbin in enumerate(bins)}
        if type(colors) is list:
            assert len(colors) == len(
                bins
            ), "Need to provide a color for each bin"
            colors = {rbin: colors[i] for i, rbin in enumerate(bins)}

        for rbin in bins_to_show:
            if rbin == "RESOLVED":
                continue
            try:
                pipes_obj = self.load_pipes_object(
                    run_name,
                    rbin,
                    run_dir=run_dir,
                    cache=cache,
                    plotpipes_dir=plotpipes_dir,
                )
            except FileNotFoundError:
                print(f"File not found for {run_name} {rbin}")
                continue

            bin_number = True
            try:
                rbin = float(rbin)
            except:
                bin_number = False
            # This will need to change huh.
            if show_all:
                datta = ax_samples if not bin_number else None
                collors = colors[rbin] if not bin_number else "black"
                labbels = str(rbin) if not bin_number else None
                ret_samples = True
            else:
                datta = ax_samples
                collors = colors[rbin]
                labbels = str(rbin)
                ret_samples = False
            # print('parameter', parameter)
            samples = pipes_obj.plot_pdf(
                datta,
                parameter,
                return_samples=ret_samples,
                linelabel=labbels,
                colour=collors,
                norm_height=True,
            )

            if ret_samples:
                all_samples.append(samples)
        # Sum all samples

        if "all" in bins_to_show:
            all_samples = np.array(all_samples, dtype=object)

            # all_samples = all_samples[~np.isnan(all_samples)]
            print(f"Combining {len(all_samples)} samples for {parameter}")
            # all_samples = all_samples.T
            new_samples = np.zeros((n_draws, len(all_samples)))
            for i, samples in enumerate(all_samples):
                # samples = samples[~np.isnan(samples)]
                new_samples[:, i] = np.random.choice(samples, size=n_draws)

            sum_samples = np.log10(np.sum(10**new_samples, axis=1))
            # print(len(sum_samples))
            # Normalize height of histogram

            hist1d(
                sum_samples,
                ax_samples,
                smooth=True,
                color="black",
                percentiles=False,
                lw=1,
                alpha=1,
                fill_between=False,
                norm_height=True,
                label=r"$\Sigma$ Resolved",
            )

        # Fix xticks
        # ax_samples.set_xticks(np.arange(ax_samples.get_xlim()[0], ax_samples.get_xlim()[1], 0.5))
        ax_samples.legend(fontsize=6)

        gunit = self.param_unit(parameter.split(":")[-1])
        unit = f" ({gunit:latex})" if gunit != u.dimensionless_unscaled else ""
        param_str = parameter.replace("_", r" ")

        ax_samples.set_xlabel(f"{param_str} {unit}")
        # print(f"{param_str} {unit}")
        return fig, cache

    def get_total_resolved_mass(
        self,
        run_name,
        sed_fitting_tool="bagpipes",
        n_draws=10000,
        return_quantiles=True,
        run_dir="pipes/",
        pipes_dir="pipes_scripts/",
        overwrite=False,
    ):
        table = self.sed_fitting_table[sed_fitting_tool][run_name]
        bins = []
        bins_to_show = table["#ID"]

        if return_quantiles:
            if (
                self.resolved_mass is not None
                and run_name in self.resolved_mass.keys()
                and not overwrite
            ):
                return self.resolved_mass[run_name]

        for rbin in bins_to_show:
            try:
                float(rbin)
                bins.append(rbin)
            except:
                pass

        try:
            pipes_objs = self.load_pipes_object(
                run_name,
                bins,
                get_advanced_quantities=True,
                run_dir=run_dir,
                plotpipes_dir=pipes_dir,
            )
        except FileNotFoundError:
            print(f"Files not found for {run_name} {bins}")
            return None

        # print(pipes_objs)
        all_samples = []

        for obj in pipes_objs:
            samples = obj.plot_pdf(None, "stellar_mass", return_samples=True)
            all_samples.append(samples)

        all_samples = np.array(all_samples, dtype=object)
        new_samples = np.zeros((n_draws, len(all_samples)))

        for i, samples in enumerate(all_samples):
            # samples = samples[~np.isnan(samples)]
            new_samples[:, i] = np.random.choice(samples, size=n_draws)

        sum_samples = np.log10(np.sum(10**new_samples, axis=1))

        percentiles = np.percentile(sum_samples, [16, 50, 84])

        if self.resolved_mass is None:
            self.resolved_mass = {}

        self.resolved_mass[run_name] = percentiles

        self.add_to_h5(percentiles, "resolved_mass", run_name, overwrite=True)

        if return_quantiles:
            return percentiles
        else:
            return sum_samples

    def make_animation(
        self,
        map_3d,
        draw_random=True,
        n_draws=10,
        facecolor="white",
        scale="linear",
        save=False,
        html=False,
        cbar_label=None,
        density_map=False,
        logmap=False,
        weight_by_band=False,
        path="temp",
        cmap="magma",
    ):
        map_3d = copy.copy(map_3d)

        # Check map has 3 dimensions
        if len(map_3d.shape) != 3:
            raise Exception("Map must have 3 dimensions")

        if draw_random:
            # Make n_draws maps of random indices of the
            # same shape as the 2nd and 3rd dimensions of map_3d

            N, M, _ = map_3d.shape

            # Create an array of random indices for each pixel
            random_indices = np.random.randint(0, N, size=(n_draws, M, M))

            # Create meshgrid for the M x M coordinates
            i, j = np.meshgrid(range(M), range(M), indexing="ij")

            # Use advanced indexing to select random pixels
            map = map_3d[random_indices, i, j]

            if density_map:
                # print(weight_by_band)
                map = self.map_to_density_map(
                    map,
                    redshift=self.redshift,
                    logmap=logmap,
                    weight_by_band=weight_by_band,
                )
            else:
                if logmap:
                    map = np.log10(map)

            new_map = map

        else:
            n_draws = map_3d.shape[0]
            if density_map:
                temp_map = np.zeros(
                    (n_draws, map_3d.shape[1], map_3d.shape[2])
                )
                for i in range(n_draws):
                    new_map = self.map_to_density_map(
                        map_3d[i],
                        redshift=self.redshift,
                        logmap=logmap,
                        weight_by_band=weight_by_band,
                    )
                    if type(new_map) in [
                        u.Quantity,
                        u.Magnitude,
                        Masked(u.Quantity),
                    ]:
                        new_map = new_map.value
                    temp_map[i] = new_map
                new_map = temp_map
            else:
                new_map = map_3d

        # Set all 0 values to nan
        new_map[new_map == 0] = np.nan
        new_map[new_map == 0.0] = np.nan

        if scale == "log":
            scale = LogNorm(vmin=np.nanmin(new_map), vmax=np.nanmax(new_map))
        elif scale == "linear":
            scale = Normalize(vmin=np.nanmin(new_map), vmax=np.nanmax(new_map))
        else:
            raise Exception("Scale must be log or linear")

        fig, ax = plt.subplots(
            1, 1, figsize=(4, 4), facecolor=facecolor, layout="tight"
        )

        # Create the image plot once
        im = ax.imshow(
            new_map[0],
            origin="lower",
            interpolation="none",
            cmap=cmap,
            norm=scale,
            animated=True,
        )
        cax = make_axes_locatable(ax).append_axes("top", size="5%", pad="2%")
        cbar = fig.colorbar(im, cax=cax, orientation="horizontal")
        cbar.ax.xaxis.set_ticks_position("top")

        if cbar_label is not None:
            cbar.set_label(cbar_label, labelpad=10, fontsize=8)
            cbar.ax.xaxis.set_label_position("top")

        def animate(i):
            im.set_array(new_map[i])
            return [im]

        """
        def animate(i):
            ax.clear()
            ax.imshow(new_map[i], origin='lower', interpolation='none', cmap=cmap, norm=scale)
        """
        ani = FuncAnimation(
            fig, animate, frames=n_draws, interval=100, repeat=True, blit=True
        )

        # Stop colorbar getting cut off

        if save:
            ani.save(
                f"{resolved_galaxy_dir}/animation.gif", writer="pillow", fps=60
            )

        plt.close(fig)

        if html:
            return ani.to_jshtml()

        return ani

    def compose_bagpipes_pandas_table(
        self,
        show_individual_resolved=False,
        parameters_to_show=[
            "redshift",
            "stellar_mass",
            "sfr",
            "ssfr",
            "sfr_10myr",
            "dust:Av",
            "mass_weighted_age",
            "metallicity",
            "chisq_phot",
            "beta_C94",
            " M_UV",
        ],
        cumulative_parameters=[
            "stellar_mass",
            "sfr",
            "sfr_10myr",
            "m_UV",
            "M_UV",
        ],
        param_details={
            "stellar_mass": ["log"],
            "m_UV": ["abmag"],
            "M_UV": ["abmag"],
        },
    ):
        """
        # Create a pandas table from the bagpipes results showing key parameters
        only show for aperture and total by default
        """

        if (
            not hasattr(self, "sed_fitting_table")
            or "bagpipes" not in self.sed_fitting_table.keys()
        ):
            raise Exception("Need to run bagpipes first")

        import pandas as pd

        tables = self.sed_fitting_table["bagpipes"]

        # Create a pandas table
        df = pd.DataFrame()
        # Create each row -one for each bagpipes run
        for run_name in tables.keys():
            table = tables[run_name]
            # Create a dictionary for each row
            row = {}

            if not show_individual_resolved:
                # filter out numerical IDs
                mask = np.array([not i.isnumeric() for i in table["#ID"]])
                table_resolved = table[~mask]
                table = table[mask]

            if len(table) != 0:
                for param in parameters_to_show:
                    row["Run Name"] = [run_name] * len(table)

                    # stop ID being a byte string
                    row["ID"] = [str(i) for i in table["#ID"]]

                    if param in table.colnames:
                        row[param] = [table[param].data]
                    if f"{param}_50" in table.colnames:
                        # row[param] =
                        # For each item, format as HTML with <sup> and <sub> tags
                        err_up = (
                            table[f"{param}_84"].data
                            - table[f"{param}_50"].data
                        )
                        err_down = (
                            table[f"{param}_50"].data
                            - table[f"{param}_16"].data
                        )
                        value = table[f"{param}_50"].data

                        # row[param] = [f'{i:.2f}<sup>+{j:.2f}</sup><sub>-{k:.2f}</sub>' for i, j, k in zip(value, err_up, err_down)]

                        row[param] = [
                            f'<span>{i:.2f}<span style="display: inline-block; margin: -9em 0; vertical-align: -0.55em; line-height: 1.35em; font-size: 70%; text-align: left;">+{j:.2f}<br />-{k:.2f}</span></span>'
                            for i, j, k in zip(value, err_up, err_down)
                        ]

                        # row[f'{param}uerr'] = [err_up]
                        # row[f'{param}lerr'] = [err_down]

                    else:
                        row[param] = [np.nan] * len(table)

            row2 = {}

            if len(table_resolved) != 0:
                row2["Run Name"] = [run_name]
                row2["ID"] = ["RESOLVED"]
                # Sum up the resolved values for each parameter
                # If parameter is in cumulative_parameters, then add, otherwise take the median
                for param in parameters_to_show:
                    skip = False
                    if param in cumulative_parameters:
                        if param not in table_resolved.colnames:
                            param_name = f"{param}_50"
                        else:
                            param_name = param

                        if param_name not in table_resolved.colnames:
                            skip = True

                        if not skip:
                            if param in param_details.keys():
                                if "log" in param_details[param]:
                                    row2[param] = [
                                        f"{np.log10(np.sum(10**table_resolved[param_name].data)):.2f}"
                                    ]
                                elif "abmag" in param_details[param]:
                                    flux = (
                                        table_resolved[param_name].data
                                        * u.ABmag
                                    )
                                    sum = np.sum(flux.to(u.uJy))
                                    row2[param] = [
                                        f"{sum.to(u.ABmag).value:.2f}"
                                    ]
                            else:
                                row2[param] = [
                                    f"{np.sum(table_resolved[param_name].data):.2f}"
                                ]
                    else:
                        if param not in table_resolved.colnames:
                            param_name = f"{param}_50"
                        else:
                            param_name = param

                        if param_name not in table_resolved.colnames:
                            skip = True
                        if not skip:
                            row2[param] = [
                                f"{np.median(table_resolved[param_name].data):.2f}"
                            ]

                    if skip:
                        row2[param] = [np.nan]

                # Append the resolved row to the main table

            df = df._append(pd.DataFrame(row), ignore_index=True)

            if len(table_resolved) != 0:
                df = df._append(pd.DataFrame(row2), ignore_index=True)

        return df

    def scale_map_by_band(self, map, band):
        # Unused
        pix_map_band = self.self.psf_matched_data[binmap_type][band]

        bins = np.unique(self.pixedfit_map)
        for rbin in bins:
            mask = self.pixedfit_map == rbin
            map[mask] = map[mask] * pix_map_band[mask]

    def get_resolved_bagpipes_sed(
        self,
        run_name,
        run_dir="pipes/",
        plotpipes_dir="pipes_scripts/",
        overwrite=False,
    ):
        if (
            not hasattr(self, "sed_fitting_table")
            or "bagpipes" not in self.sed_fitting_table.keys()
        ):
            raise Exception("Need to run bagpipes first")

        if (
            self.resolved_sed is not None
            and run_name in self.resolved_sed.keys()
            and not overwrite
        ):
            # Check its 2D
            if len(self.resolved_sed[run_name].shape) == 2:
                return (
                    self.resolved_sed[run_name][:, 1],
                    self.resolved_sed[run_name][:, 0],
                )

        table = self.sed_fitting_table["bagpipes"][run_name]

        # Make cmap for map
        count = []
        for i, gal_id in enumerate(table["#ID"]):
            try:
                gal_id = int(gal_id)
                count.append(gal_id)
            except:
                pass

        if 0 in count:
            count.remove(0)

        if len(count) == 0:
            return (False, False)

        try:
            # Load all
            pipes_objs = self.load_pipes_object(
                run_name,
                count,
                run_dir=run_dir,
                cache=None,
                plotpipes_dir=plotpipes_dir,
            )
        except FileNotFoundError:
            print(f"File not found for {run_name} {self.galaxy_id}")
            return (False, False)

        # Get SED
        for pos, pipes_obj in enumerate(pipes_objs):
            wav, flux = pipes_obj.plot_best_fit(
                None, wav_units=u.um, flux_units=u.uJy, return_flux=True
            )

            # Clip the SED to the wavelength range 0 to 8 um
            flux = flux[(wav >= 0) & (wav < 8)]
            wav = wav[(wav >= 0) & (wav < 8)]

            # print(galaxy_id, np.min(wav), np.max(wav), len(wav))
            if pos == 0:
                total_flux = np.zeros_like(flux)
                total_wav = wav
            else:
                # assert all(
                #    wav == total_wav
                # ), f"Wavelengths do not match, {np.min(wav)} - {np.max(wav)} vs {np.min(total_wav)} - {np.max(total_wav)}"
                # switch to np.isclose
                assert np.allclose(
                    wav, total_wav, rtol=0, atol=0.003
                ), f"Wavelengths not within tolerance, {np.min(wav)} - {np.max(wav)} vs {np.min(total_wav)} - {np.max(total_wav)}"
            total_flux += flux

        out_array = np.zeros((len(total_flux), 2))
        out_array[:, 0] = total_wav
        out_array[:, 1] = total_flux

        self.add_to_h5(out_array, "resolved_sed", run_name, overwrite=True)

        if self.resolved_sed is None:
            self.resolved_sed = {}

        self.resolved_sed[run_name] = out_array

        return (total_flux, total_wav)

    def plot_bagpipes_sed(
        self,
        run_name,
        run_dir="pipes/",
        bins_to_show="all",
        plotpipes_dir="pipes_scripts/",
        flux_unit=u.ABmag,
    ):
        """WARNING! NOT USED IN APP"""
        if (
            not hasattr(self, "sed_fitting_table")
            or "bagpipes" not in self.sed_fitting_table.keys()
        ):
            raise Exception("Need to run bagpipes first")

        table = self.sed_fitting_table["bagpipes"][run_name]

        # Plot map next to SED plot

        fig = plt.figure(constrained_layout=True, figsize=(8, 4))
        gs = fig.add_gridspec(2, 3)
        ax_map = fig.add_subplot(gs[:, 0])
        ax_sed = fig.add_subplot(gs[:, 1:])

        ax_divider = make_axes_locatable(ax_map)
        cax = ax_divider.append_axes("top", size="5%", pad="2%")

        # Make cmap for map
        count = []
        other_count = []
        for i, gal_id in enumerate(table["#ID"]):
            try:
                gal_id = float(gal_id)
                count.append(i)
            except:
                other_count.append(i)
                pass

        cmap = plt.cm.get_cmap("cmr.cosmic", len(count))
        color = {table["#ID"][i]: cmap(pos) for pos, i in enumerate(count)}
        entire_cmap = plt.cm.get_cmap("cmr.pepper", len(other_count))
        color.update(
            {
                table["#ID"][i]: entire_cmap(pos)
                for pos, i in enumerate(other_count)
            }
        )
        map = copy.copy(self.pixedfit_map)
        map[map == 0] = np.nan

        mappable = ax_map.imshow(
            map, origin="lower", interpolation="none", cmap="cmr.cosmic"
        )
        cbar = fig.colorbar(mappable, cax=cax, orientation="horizontal")
        cbar.ax.xaxis.set_ticks_position("top")
        cbar.ax.xaxis.set_label_position("top")
        cbar.ax.tick_params(labelsize=8)
        cbar.ax.xaxis.set_major_formatter(ScalarFormatter())

        if bins_to_show == "all":
            bins_to_show = table["#ID"]
        else:
            bins_to_show = bins_to_show

        for pos, rbin in enumerate(bins_to_show):
            # print("rbin", rbin)
            if rbin == "RESOLVED":
                total_flux, total_wav = self.get_resolved_bagpipes_sed(
                    run_name, run_dir=run_dir, plotpipes_dir=plotpipes_dir
                )
                total_flux = total_flux * u.uJy
                total_wav = total_wav * u.um

                ax_sed.plot(
                    total_wav,
                    total_flux,
                    label="RESOLVED",
                    color="tomato",
                )
                continue

            else:
                try:
                    pipes_obj = self.load_pipes_object(
                        run_name,
                        rbin,
                        run_dir=run_dir,
                        cache=None,
                        plotpipes_dir=plotpipes_dir,
                    )
                except:
                    print(f"File not found for {run_name} {rbin}")
                    continue

                # This plots the observed SED
                # pipes_obj.plot_sed(ax=ax_sed, colour=color[bin],
                #  wav_units=u.um, flux_units=u.ABmag, x_ticks=None, zorder=4, ptsize=40,
                #                y_scale=None, lw=1., skip_no_obs=False, fcolour='blue',
                #                label=None,  marker="o", rerun_fluxes=False)
                # This plots the best fit SED
                # print(color)

                pipes_obj.plot_best_fit(
                    ax_sed,
                    colour=color[str(rbin)],
                    wav_units=u.um,
                    flux_units=flux_unit,
                    lw=1,
                    fill_uncertainty=False,
                    zorder=5,
                    linestyle="-." if pos in other_count else "solid",
                    label=rbin if pos in other_count else "",
                )
                # Plot photometry
                pipes_obj.plot_sed(
                    ax_sed,
                    colour=color[str(rbin)],
                    wav_units=u.um,
                    flux_units=flux_unit,
                    zorder=6,
                    fcolour=color[str(rbin)],
                    ptsize=15,
                )
                try:
                    float(rbin)
                    # find CoM of pixels in map
                    y, x = np.where(map == rbin)
                    y = np.mean(y)
                    x = np.mean(x)
                    ax_map.text(
                        x,
                        y,
                        rbin,
                        fontsize=8,
                        color="black",
                        path_effects=[
                            PathEffects.withStroke(
                                linewidth=1, foreground="white"
                            )
                        ],
                    )
                except ValueError:
                    pass
        # Set x-axis limits
        ax_sed.set_xlim(0.5, 5)
        # Set y-axis limits
        ax_sed.set_ylim(31, 25)

        # Set x-axis label
        ax_sed.set_xlabel(r"Wavelength ($\mu$m)")
        # Set y-axis label
        ax_sed.set_ylabel("AB Mag")
        ax_sed.legend(fontsize=6, loc="upper left")

    def init_galfind_phot(
        self,
        inst="ACS_WFC+NIRCam",
        psf_type="star_stack",
        binmap_type="pixedfit",
    ):
        from galfind import Combined_Instrument, Photometry_rest

        if not hasattr(self, "photometry_table"):
            raise Exception("Need to run measure_flux_in_bins first")
        if hasattr(self, "use_psf_type"):
            psf_type = self.use_psf_type
            print(f"Using PSF type {psf_type}")
        else:
            print(f"Using PSF type from argument {psf_type}")

        if hasattr(self, "use_binmap_type"):
            binmap_type = self.use_binmap_type
            print(f"Using binmap type {binmap_type}")
        else:
            print(f"Using binmap type from argument {binmap_type}")

        if psf_type not in self.photometry_table.keys():
            raise ValueError(
                f"PSF type {psf_type} not found in photometry table"
            )
        if binmap_type not in self.photometry_table[psf_type].keys():
            raise ValueError(
                f"Binmap type {binmap_type} not found in photometry table"
            )

        table = self.photometry_table[psf_type][binmap_type]
        self.galfind_photometry_rest = {}

        start_instrument = Combined_Instrument.from_name(inst)

        for row in tqdm(table):
            flux_Jy, flux_Jy_errs = [], []
            instrument = copy.deepcopy(start_instrument)
            for band in instrument.band_names:
                if band in self.bands:
                    flux = row[band].to(u.Jy).value
                    flux_err = row[f"{band}_err"].to(u.Jy).value
                    flux_Jy.append(flux)
                    flux_Jy_errs.append(flux_err)
                else:
                    instrument.remove_band(band)

            flux_Jy = np.array(flux_Jy) * u.Jy
            flux_Jy_errs = np.array(flux_Jy_errs) * u.Jy
            self.galfind_photometry_rest[str(row["ID"])] = Photometry_rest(
                instrument,
                flux_Jy,
                flux_Jy_errs,
                depths=np.ones(len(flux_Jy)),
                z=self.redshift,
            )
        print("Finished building galfind photometry")

    def galfind_phot_property_map(
        self,
        property,
        iters=100,
        load_in=True,
        density=False,
        logmap=False,
        plot=True,
        ax=None,
        facecolor="white",
        cmap="viridis",
        binmap_type="pixedfit",
        **kwargs,
    ):
        """
        Wrapper for galfind.Photometry_rest calculations

        if density: property is converted to a density map (per kpc^2)


        Common required arguments:
        rest_UV_wav_lims = [1250., 3000.] * u.Angstrom : Wavelength limits for rest UV calculations
        conv_author_year = str, e.g. 'M99', Paper ref, what is available depends on the function
        ref_wav =  1_500. * u.AA, wavelength at which to do calculation.
        dust_author_year = str, dust attenuation reference
        kappa_UV_conv_author_year = str, K_UV conversion ref e.g. MD14
        line_names = [], use self.available_em_lines for options
        calc_wav = u.Quantity : calculate propety (only for dust attenuation) at this wavelength


        Property description: name : required kwargs

        Beta: beta_phot :  # rest_UV_wav_lims,
        Dust attenuation in UV: AUV_from_beta_phot : rest_UV_wav_lims, conv_author_year
        Apparent magnitude in UV: mUV_phot : rest_UV_wav_lims, conv_author_year
        Absolute magnitude in UV: MUV_phot : rest_UV_wav_lims, ref_wav
        Luminosity in UV: LUV_phot : rest_UV_wav_lims, ref_wav
        SFR from UV: SFR_UV_phot : rest_UV_wav_lims, ref_wav, dust_author_year, kappa_UV_conv_author_year, frame
        Continuum in rest optical: cont_rest_optical : line_names
        EW in rest optical: EW_rest_optical : line_names
        Dust attenuation: dust_atten : calc_wav
        Line flux in rest optical: line_flux_rest_optical : line_names
        Line luminosity in rest optical: line_lum_rest_optical : line_names
        Ionizing flux: xi_ion :
        """
        if not hasattr(self, "galfind_photometry_rest"):
            print(
                "Warning: galfind photometry not initialized, initializing with default values"
            )
            self.init_galfind_phot(binmap_type=binmap_type)

        from galfind import PDF

        required_kwargs = {
            "beta_phot": ["rest_UV_wav_lims", "iters"],
            "AUV_from_beta_phot": [
                "rest_UV_wav_lims",
                "dust_author_year",
                "iters",
                "ref_wav",
            ],
            "mUV_phot": ["rest_UV_wav_lims", "ref_wav", "iters"],
            "MUV_phot": ["rest_UV_wav_lims", "ref_wav", "iters"],
            "LUV_phot": ["rest_UV_wav_lims", "ref_wav", "iters", "frame"],
            "SFR_UV_phot": [
                "rest_UV_wav_lims",
                "ref_wav",
                "dust_author_year",
                "kappa_UV_conv_author_year",
                "frame",
                "iters",
            ],
            "fesc_from_beta_phot": [
                "rest_UV_wav_lims",
                "conv_author_year",
                "iters",
            ],
            "EW_rest_optical": ["strong_line_names"],
            "line_flux_rest_optical": ["strong_line_names", "iters"],
            "xi_ion": ["iters"],
        }
        if type(binmap_type) is str:
            map = getattr(
                self, binmap_type, getattr(self, f"{binmap_type}_map")
            )

        elif type(binmap_type) is np.ndarray:
            map = binmap_type

        map = copy.deepcopy(map)
        map[map == 0] = np.nan
        # PDFs = []

        kwargs["iters"] = iters

        test_id = np.unique(map)[1]
        func = getattr(
            self.galfind_photometry_rest[str(int(test_id))], f"calc_{property}"
        )

        # arguments = signature(func).parameters
        # func_args = arguments['args']
        # func_kwargs = arguments['kwargs']
        # print(func_args, func_kwargs)
        # print(func_args.default, func_kwargs.default)
        # print(func)

        # match kwargs to arguments
        # for arg in arguments:
        #    if arg not in kwargs.keys():
        #        raise ValueError(f'Missing required argument {arg} for {property}')

        used_kwargs = {
            arg: kwargs[arg]
            for arg in kwargs
            if arg in required_kwargs[property]
        }

        print(kwargs, used_kwargs)

        property_name = func(extract_property_name=True, **used_kwargs)
        num_pdfs = len(property_name)
        PDFs = [[] for i in range(num_pdfs)]

        for pos, gal_id in enumerate(tqdm(np.unique(map))):
            if str(gal_id) in ["0", "nan"]:
                value = np.nan
                continue

            phot = copy.deepcopy(
                self.galfind_photometry_rest[str(int(gal_id))]
            )
            loaded = False
            for prop_name in property_name:
                # print('checking', f'{prop_name}')

                if hasattr(self, f"{prop_name}"):
                    skip = False
                    ppdf = getattr(self, f"{prop_name}")[pos]
                    # print(ppdf.unit)

                    if not skip and load_in:
                        # print('Updating property PDFs from .h5')
                        # pdf = phot.property_PDFs[property_name][pos]
                        # pdf = getattr(self, f'{property_name}_PDFs')[pos]

                        saved_kwargs = getattr(self, f"{prop_name}_kwargs", {})

                        phot.property_PDFs[prop_name] = PDF.from_1D_arr(
                            prop_name, ppdf, kwargs=saved_kwargs
                        )

                        phot._update_properties_from_PDF(prop_name)
                        loaded = True
                        if len(ppdf) != iters:
                            # print(np.shape(pdf), [iters, len(np.unique(map))])
                            print(
                                f"PDFs for {prop_name} do not match shape of map, recalculating, {len(ppdf)} != {iters}"
                            )
                            loaded = False

            func_name = f"calc_{property}"
            if hasattr(phot, func_name):
                func = getattr(phot, func_name)
                _, param_names = phot._calc_property(
                    SED_rest_property_function=func, **used_kwargs
                )

                # if type(param_name) in [tuple, list]:
                #    param_name = param_name
            else:
                raise ValueError(
                    f"Function calc_{property} not found in galfind photometry object"
                )

            for pos_param, param_name in enumerate(param_names):
                value = phot.properties[param_name]
                # print(param_name, value)
                if type(value) in [
                    u.Quantity,
                    u.Magnitude,
                    Masked(u.Quantity),
                ]:
                    unit = value.unit
                else:
                    print("Unknown unit!")
                    print(value)

                    unit = u.dimensionless_unscaled

                if phot.property_PDFs[param_name] is not None:
                    out_kwargs = phot.property_PDFs[param_name].kwargs
                    PDFs[pos_param].append(
                        phot.property_PDFs[param_name].input_arr
                    )

                else:
                    out_kwargs = {}
                    PDFs[pos_param].append([])

                if pos_param == len(param_names) - 1:
                    pname = param_name
                    map[map == gal_id] = value
        if density:
            map = self.map_to_density_map(
                map, redshift=self.redshift, logmap=logmap
            )

            unit = unit / u.kpc**2

        label = f"{pname} ({unit:latex})"

        if not loaded:
            for pos, param_name in enumerate(param_names):
                unit = phot.properties[param_name].unit
                out_kwargs["unit"] = unit
                all_PDFs = np.array(PDFs[pos]) * unit
                out_kwargs = phot.property_PDFs[param_name].kwargs
                self.add_to_h5(
                    all_PDFs,
                    "photometry_properties",
                    param_name,
                    setattr_gal=f"{param_name}",
                    overwrite=True,
                    meta=out_kwargs,
                    setattr_gal_meta=f"{param_name}_kwargs",
                )
                if getattr(self, "photometry_properties", None) is None:
                    self.photometry_properties = {}
                self.photometry_properties[param_name] = all_PDFs
                self.photometry_property_names.append(param_name)

        # def add_to_h5(self, data, group, name, ext=0, setattr_gal=None, overwrite=False, meta=None):

        if np.all(np.isnan(map)):
            print(f"Calculation not possible for {param_name}")
            return None, None

        if plot:
            if ax is not None:
                fig = ax.get_figure()
            else:
                fig, ax = plt.subplots(
                    1,
                    1,
                    figsize=(5, 5),
                    constrained_layout=True,
                    facecolor=facecolor,
                )

            ax_divider = make_axes_locatable(ax)
            cax = ax_divider.append_axes("top", size="5%", pad="2%")

            i = ax.imshow(map, origin="lower", interpolation="none", cmap=cmap)
            cbar = fig.colorbar(i, cax=cax, orientation="horizontal")
            # Label top of axis
            cbar.set_label(label, labelpad=10, fontsize=10)
            cbar.ax.xaxis.set_ticks_position("top")
            cbar.ax.xaxis.set_label_position("top")
            cbar.ax.tick_params(labelsize=8)
            cbar.ax.xaxis.set_major_formatter(ScalarFormatter())
            if property == "EW_rest_optical":
                line = param_name.split("_")[2]

                line_band = out_kwargs[f"{line}_emission_band"]
                cont_band = out_kwargs[f"{line}_cont_band"]
                ax.text(
                    0.05,
                    0.95,
                    f"{line_band} - {cont_band}",
                    transform=ax.transAxes,
                    fontsize=10,
                    horizontalalignment="left",
                    verticalalignment="top",
                    color="black",
                )

            return fig

        return map, out_kwargs

    # calc_beta_phot(
    @property
    def available_em_lines(self):
        from galfind import Emission_lines

        return (
            Emission_lines.strong_optical_lines
        )  # Emission_lines.line_diagnostics.keys()

    def plot_ew_figure(
        self, save=False, facecolor="white", max_col=5, **kwargs
    ):
        to_plot = {}
        for em_line in self.available_em_lines:
            map, out_kwargs = self.galfind_phot_property_map(
                "EW_rest_optical",
                plot=False,
                facecolor=facecolor,
                strong_line_names=[em_line],
                rest_optical_wavs=[3_700.0, 10_000.0] * u.AA,
                **kwargs,
            )
            if type(map) != type(None):
                to_plot[em_line] = (map, out_kwargs)

        num_rows = len(to_plot) // max_col + 1
        fig, axes = plt.subplots(
            num_rows,
            max_col,
            figsize=(2.5 * max_col, 2.5 * num_rows),
            constrained_layout=True,
            facecolor=facecolor,
            sharex=True,
            sharey=True,
        )
        fig.get_layout_engine().set(h_pad=4 / 72, hspace=0.2)

        axes = axes.flatten()
        for pos, line in enumerate(to_plot.keys()):
            cax = make_axes_locatable(axes[pos]).append_axes(
                "top", size="5%", pad="2%"
            )
            map, out_kwargs = to_plot[line]
            i = axes[pos].imshow(
                map, origin="lower", interpolation="none", cmap="viridis"
            )
            cbar = fig.colorbar(i, cax=cax, orientation="horizontal")
            line_band = out_kwargs[f"{line}_emission_band"]
            cont_band = out_kwargs[f"{line}_cont_band"]
            axes[pos].text(
                0.05,
                0.95,
                f"{line_band} - {cont_band}",
                transform=axes[pos].transAxes,
                fontsize=10,
                horizontalalignment="left",
                verticalalignment="top",
                color="black",
            )
            cbar.set_label(line, labelpad=10)
            cbar.ax.xaxis.set_ticks_position("top")
            cbar.ax.xaxis.set_label_position("top")
            cbar.ax.tick_params(labelsize=8)
            cbar.ax.xaxis.set_major_formatter(ScalarFormatter())
            # axes[pos].set_title(line)
        # Remove empty axes
        for i in range(len(to_plot), len(axes)):
            fig.delaxes(axes[i])
        return fig


class MockResolvedGalaxy(ResolvedGalaxy):
    def __init__(
        self,
        galaxy_id,
        mock_survey,
        mock_version,
        instruments=["ACS_WFC", "NIRCam"],
        bands=[],
        excl_bands=[],
        cutout_size=64,
        forced_phot_band=["F277W", "F356W", "F444W"],
        aper_diams=[0.32] * u.arcsec,
        output_flux_unit=u.uJy,
        h5_folder=resolved_galaxy_dir,
        dont_psf_match_bands=[],
        already_psf_matched=False,
        sky_coord=None,
        im_paths=[],
        im_exts=[],
        err_paths=[],
        rms_err_exts=[],
        seg_paths=[],
        rms_err_paths=[],
        phot_img_headers={},
        psf_matched_data=None,
        psf_matched_rms_err=None,
        phot_imgs={},
        rms_err_imgs={},
        seg_imgs={},
        aperture_dict=None,
        redshift=None,
        im_pixel_scales=None,
        im_zps=None,
        phot_pix_unit=None,
        det_data=None,
        synthesizer_galaxy=None,
        noise_images=None,
        meta_properties=None,
        property_images=None,
        auto_photometry=None,
        seds=None,
        sfh=None,
        **kwargs,
    ):
        self.synthesizer_galaxy = synthesizer_galaxy
        self.noise_images = noise_images
        self.property_images = property_images
        self.meta_properties = meta_properties
        self.seds = seds
        self.sfh = sfh

        super().__init__(
            galaxy_id=galaxy_id,
            sky_coord=sky_coord,
            survey=mock_survey,
            bands=bands,
            im_paths=im_paths,
            im_exts=im_exts,
            im_zps=im_zps,
            seg_paths=seg_paths,
            detection_band="+".join(forced_phot_band),
            galfind_version=mock_version,
            rms_err_paths=err_paths,
            rms_err_exts=rms_err_exts,
            im_pixel_scales=im_pixel_scales,
            phot_imgs=phot_imgs,
            phot_pix_unit=phot_pix_unit,
            phot_img_headers=phot_img_headers,
            rms_err_imgs=rms_err_imgs,
            seg_imgs=seg_imgs,
            aperture_dict=aperture_dict,
            redshift=redshift,
            cutout_size=cutout_size,
            dont_psf_match_bands=dont_psf_match_bands,
            auto_photometry=auto_photometry,
            psf_matched_data=psf_matched_data,
            psf_matched_rms_err=psf_matched_rms_err,
            meta_properties=meta_properties,
            already_psf_matched=already_psf_matched,
            det_data=det_data,
            overwrite=False,
            **kwargs,
        )

    @classmethod
    def init_from_h5(
        cls,
        h5_name,
        h5_folder=resolved_galaxy_dir,
        return_attr=False,
        save_out=True,
    ):
        # Just get the mock data then call the super init_from h5
        if type(h5_name) != BytesIO:
            if not h5_name.endswith(".h5"):
                h5_name = f"{h5_name}.h5"
            if h5_name.startswith("/"):
                h5path = h5_name
            else:
                h5path = f"{h5_folder}{h5_name}"
        else:
            h5path = h5_name

        with h5.File(h5path, "r") as hfile:
            try:
                mock_galaxy = hfile["mock_galaxy"]
            except KeyError:
                raise Exception(
                    f"{h5_name} does not contain a mock_galaxy class, but has been opened as a mock resolved galaxy"
                )

            params = {}

            params["save_out"] = save_out

            if "synthesizer_galaxy" in mock_galaxy.keys():
                params["synthesizer_galaxy"] = mock_galaxy[
                    "synthesizer_galaxy"
                ][:]

            if "noise_images" in mock_galaxy.keys():
                params["noise_images"] = {}
                for key in mock_galaxy["noise_images"].keys():
                    params["noise_images"][key] = mock_galaxy["noise_images"][
                        key
                    ][:]

            if "property_images" in mock_galaxy.keys():
                params["property_images"] = {}
                for key in mock_galaxy["property_images"].keys():
                    params["property_images"][key] = mock_galaxy[
                        "property_images"
                    ][key][:]

            if "meta_properties" in mock_galaxy.keys():
                params["meta_properties"] = ast.literal_eval(
                    mock_galaxy["meta_properties"][()].decode("utf-8")
                )

            # seds

            if "seds" in mock_galaxy.keys():
                params["seds"] = {}
                for key in mock_galaxy["seds"].keys():
                    if type(mock_galaxy["seds"][key]) is h5.Dataset:
                        params["seds"][key] = mock_galaxy["seds"][key][()]
                    elif type(mock_galaxy["seds"][key]) is h5.Group:
                        params["seds"][key] = {}
                        for key2 in mock_galaxy["seds"][key].keys():
                            params["seds"][key][key2] = mock_galaxy["seds"][
                                key
                            ][key2][()]

            # sfh

            if "sfh" in mock_galaxy.keys():
                params["sfh"] = {}
                for key in mock_galaxy["sfh"].keys():
                    if type(mock_galaxy["sfh"][key]) is h5.Dataset:
                        params["sfh"][key] = mock_galaxy["sfh"][key][()]
                    elif type(mock_galaxy["sfh"][key]) is h5.Group:
                        params["sfh"][key] = {}
                        for key2 in mock_galaxy["sfh"][key].keys():
                            params["sfh"][key][key2] = mock_galaxy["sfh"][key][
                                key2
                            ][()]

        variables = super().init_from_h5(
            h5_name=h5_name,
            h5_folder=h5_folder,
            return_attr=True,
        )

        # Combine the two dictionaries
        variables.update(params)

        # rename survey to mock_survey
        variables["mock_survey"] = variables["survey"]
        del variables["survey"]

        # rename version to mock_version
        variables["mock_version"] = variables["galfind_version"]
        del variables["galfind_version"]

        if return_attr:
            return variables

        return cls(**variables)

    @classmethod
    def init_mock_from_synthesizer(
        cls,
        redshift_code,
        galaxy_index,
        tags=["010_z005p000", "008_z007p000", "007_z008p000", "005_z010p000"],
        regions=[
            ["00", "00", "01", "10", "18"],
            ["00", "02", "09"],
            ["21", "17"],
            ["15"],
        ],
        psfs_dir="/nvme/scratch/work/tharvey/PSFs/JOF/",
        ids=[[12, 96, 1424, 1006, 233], [6, 46, 298], [111, 16], [99]],
        cutout_size="auto",
        mock_survey="JOF",
        mock_version="v11",
        mock_instruments=["ACS_WFC", "NIRCam"],
        mock_forced_phot_band=["F277W", "F356W", "F444W"],
        mock_aper_diams=[0.32] * u.arcsec,
        resolution=0.03,  # in arcsed
        psf_type="",
        file_path="/nvme/scratch/work/tharvey/synthesizer/flares_flags_balmer_project.hdf5",
        grid_name="bpass-2.2.1-bin_chabrier03-0.1,300.0_cloudy-c17.03",
        grid_dir="./grids/",
        debug=False,
        depth_file={
            "NIRCam": "/raid/scratch/work/austind/GALFIND_WORK/Depths/NIRCam/v11/JOF/0.32as/n_nearest/JOF_depths.ecsv",
            "ACS_WFC": "/raid/scratch/work/austind/GALFIND_WORK/Depths/ACS_WFC/v11/JOF/0.32as/n_nearest/JOF_depths.ecsv",
        },
    ):
        update_cli_interface = is_cli()
        update_cli_interface = False
        if update_cli_interface:
            cli = CLIInterface()
            cli.start()

            lines = [
                [
                    f"Galaxy: {redshift_code}_{galaxy_index}",
                    f"Survey: {mock_survey}",
                    f"Version: {mock_version}",
                ],
                [f"Synthesizer: Grid: {grid_name}"],
                [""],
                [""],
            ]

            lines[2][0] = (
                "Current Task: Initializing Mock Galaxy from Synthesizer"
            )
            cli.update(lines)

        if False:
            with open(os.devnull, "w") as f, contextlib.redirect_stdout(f):
                from galfind import EAZY, Catalogue
                from galfind.Catalogue_Creator import GALFIND_Catalogue_Creator

            SED_code_arr = [EAZY()]
            templates_arr = ["fsps_larson"]
            lowz_zmax_arr = ([[4.0, 6.0, None]],)
            SED_fit_params_arr = make_EAZY_SED_fit_params_arr(
                SED_code_arr, templates_arr, lowz_zmax_arr
            )
            # Make cat creator
            cat_creator = GALFIND_Catalogue_Creator(
                "loc_depth", mock_aper_diams[0], 10
            )
            # Load catalogue and populate galaxies
            cat = Catalogue.from_pipeline(
                survey=mock_survey,
                version=mock_version,
                instruments=mock_instruments,
                aper_diams=mock_aper_diams,
                cat_creator=cat_creator,
                SED_fit_params_arr=SED_fit_params_arr,
                forced_phot_band=mock_forced_phot_band,
                excl_bands=[],
                loc_depth_min_flux_pc_errs=[10],
            )

            im_paths = cat.data.im_paths
            im_exts = cat.data.im_exts
            err_paths = cat.data.rms_err_paths
            rms_err_exts = cat.data.rms_err_exts
            seg_paths = cat.data.seg_paths
            im_zps = cat.data.im_zps
            im_pixel_scales = cat.data.im_pixel_scales
            bands = (
                galaxy.phot.instrument.band_names
            )  # should be bands just for galaxy!
            translate = {"NIRCam": "JWST/NIRCam", "ACS_WFC": "HST/ACS_WFC"}
            instrument = [
                translate(cat.data.instrument.instrument_from_band(band).name)
                for band in bands
            ]
        else:
            bands = [
                "F435W",
                "F606W",
                "F775W",
                "F814W",
                "F850LP",
                "F090W",
                "F115W",
                "F150W",
                "F162M",
                "F182M",
                "F200W",
                "F210M",
                "F250M",
                "F277W",
                "F300M",
                "F335M",
                "F356W",
                "F410M",
                "F444W",
            ]
            instruments = 5 * ["ACS_WFC"] + 14 * ["NIRCam"]
            observatories = 5 * ["HST"] + 14 * ["JWST"]

        try:
            from scipy import signal
            from synthesizer.emission_models import (
                IncidentEmission,
                PacmanEmission,
            )
            from synthesizer.emission_models.attenuation import PowerLaw
            from synthesizer.emission_models.attenuation.igm import (
                Inoue14,
                Madau96,
            )
            from synthesizer.emission_models.dust.emission import Greybody
            from synthesizer.filters import FilterCollection as Filters
            from synthesizer.grid import Grid
            from synthesizer.imaging.image import Image
            from synthesizer.kernel_functions import Kernel
            from synthesizer.particle.galaxy import Galaxy
            from unyt import (
                Angstrom,
                Gyr,
                Hz,
                K,
                Mpc,
                Msun,
                Myr,
                arcsecond,
                erg,
                kpc,
                nJy,
                s,
                uJy,
                um,
                unyt_array,
                yr,
            )

            from .synthesizer_functions import (
                apply_pixel_coordinate_mask,
                convert_coordinates,
                get_spectra_in_mask,
            )

        except ImportError:
            raise Exception(
                "Synthesizer not installed. Please clone from Github and install using pip install ."
            )

        resolution = resolution * arcsecond

        grid = Grid(
            grid_name, grid_dir=grid_dir
        )  # TODO: Apply reasonable wavelength limits to grid to reduce computation time and memory usage

        # tags = ['010_z005p000', '008_z007p000', '007_z008p000', '005_z010p000']
        # regions = [['00', '00', '01', '10', '18'], ['00', '02', '09'], ['21', '17'], ['15']]
        # ids = [[12, 96, 1424, 1006, 233], [6, 46, 298], [111, 16], [99]]
        filter_codes = [
            f"{obs}/{inst}.{band}"
            for obs, inst, band in zip(observatories, instruments, bands)
        ]
        filters = Filters(filter_codes, new_lam=grid.lam)

        filter_code_from_band = {
            band: code for band, code in zip(bands, filter_codes)
        }

        regions = {
            "010_z005p000": ["00", "00", "01", "10", "18"],
            "008_z007p000": ["00", "02", "09"],
            "007_z008p000": ["21", "17"],
            "005_z010p000": ["15"],
        }
        ids = {
            "010_z005p000": [12, 96, 1424, 1006, 233],
            "008_z007p000": [6, 46, 298],
            "007_z008p000": [111, 16],
            "005_z010p000": [99],
        }

        gal_id = ids[redshift_code][galaxy_index] - 1
        tag = redshift_code
        region = regions[redshift_code][galaxy_index]

        zed = float(tag[5:].replace("p", "."))

        with h5.File(file_path, "r") as hf:  # opening the hdf5 file
            # coordinates of the stellar particles
            coordinates = (
                np.array(
                    hf[f"{tag}/{region}/{gal_id}"].get("coordinates"),
                    dtype=np.float64,
                )
                * Mpc
            )
            # initial masses of the stellar particles
            initial_masses = (
                np.array(
                    hf[f"{tag}/{region}/{gal_id}"].get("initial_masses"),
                    dtype=np.float64,
                )
                * Msun
            )
            # current masses of the stellar particles, mass change due to mass loss as stars age
            current_masses = (
                np.array(
                    hf[f"{tag}/{region}/{gal_id}"].get("current_masses"),
                    dtype=np.float64,
                )
                * Msun
            )
            # ages of stars in log10, which is in units of years
            log10ages = np.array(
                hf[f"{tag}/{region}/{gal_id}"].get("log10ages"),
                dtype=np.float64,
            )
            # metallicities of the stars in log10
            log10metallicities = np.array(
                hf[f"{tag}/{region}/{gal_id}"].get("log10metallicities"),
                dtype=np.float64,
            )
            # optical depth in the V-band, it is the same prescription as shown in Vijayan+21, which
            # includes the V-band dust optical depth due to the diffuse ISM dust and birth cloud dust
            tau_v = np.array(
                hf[f"{tag}/{region}/{gal_id}"].get("tau_v"), dtype=np.float64
            )
            # the smoothing lengths of star particles
            smoothing_lengths = (
                np.array(
                    hf[f"{tag}/{region}/{gal_id}"].get("smoothing_lengths"),
                    dtype=np.float64,
                )
                * Mpc
            )

            gal = Galaxy(redshift=zed)
            gal.load_stars(
                initial_masses=initial_masses,
                ages=10**log10ages * yr,
                metallicities=10**log10metallicities,
                coordinates=coordinates,
                current_masses=current_masses,
                smoothing_lengths=smoothing_lengths,
                centre=np.zeros(3) * Mpc,
            )

        gal.tau_v = tau_v

        message = (
            f"Created Galaxy object from .h5 with {len(gal.tau_v)} particles."
        )
        if update_cli_interface:
            cli.update(current_task=message)
        else:
            print(message)

        model_assumptions = {
            "gridname": grid_name,
            "grid_dir": grid_dir,
            "file_path": file_path,
            "dust_type": "pacman",
            "dust_curve": "power_law",
            "dust_slope": -0.7,
            "dust_emission": "greybody",
            "dust_temp": 30,
            "dust_beta": 1.2,
            "igm": "inoue14",
            "cosmo": str(cosmo),
        }

        emission_model = PacmanEmission(
            grid=grid,
            tau_v=tau_v,
            dust_curve=PowerLaw(slope=-0.7),
            dust_emission=Greybody(30 * K, 1.2),
        )

        gal.stars.get_particle_spectra(emission_model)
        models = gal.stars.particle_spectra.keys()
        for model in models:
            # Generate spectra for each particle for each model component
            gal.stars.particle_spectra[model].get_fnu(
                cosmo, gal.redshift, igm=Inoue14
            )
            # Need this for making luminosity images only
            gal.stars.particle_spectra[model].get_photo_lnu(filters)

        # Combines the spectra of all the particles
        gal.stars.integrate_particle_spectra()

        gal.stars.get_particle_photo_fnu(filters)

        gal.stars.get_photo_fnu(filters)
        # gal.stars.get_photo_lnu(filters) # unneeded apparently

        message = f"Generated spectra and photometry for Galaxy. Model assumptions: {model_assumptions}"
        if update_cli_interface:
            cli.update(current_task=message)
        else:
            print(message)

        if cutout_size == "auto":
            flux_enclosed = 0.95
            size_bands = [
                "JWST/NIRCam.F277W",
                "JWST/NIRCam.F356W",
                "JWST/NIRCam.F444W",
            ]
            half_light_radius = (
                np.max(
                    [
                        gal.stars.get_flux_radius(
                            "total", band, flux_enclosed
                        ).to(kpc)
                        for band in size_bands
                    ]
                )
                * kpc
            )

            # convert to arcseconds
            half_light_radius = half_light_radius.to_astropy()
            d_A = cosmo.angular_diameter_distance(gal.redshift)
            half_light_radius_arcsec = (half_light_radius / d_A).to(
                u.arcsec, u.dimensionless_angles()
            )

            # convert to pixels
            pixel_scale = 0.03 * u.arcsecond
            half_light_radius_pix = half_light_radius_arcsec / pixel_scale

            message = f"Galaxy size: {half_light_radius:.2f} == {half_light_radius_arcsec:.2f} == {half_light_radius_pix:.2f} pixels"

            if not update_cli_interface:
                print(message)
            else:
                cli.update(current_task=message)
            # Cutout size 2 * 95% flux radius + 10% padding
            cutout_size = int(
                np.ceil(
                    2 * half_light_radius_pix + 0.3 * 2 * half_light_radius_pix
                )
            )

            # Min cutout size 65 pixels
            cutout_size = np.max([65, cutout_size])

        if update_cli_interface:
            lines[1].append(f"Cutout size: {cutout_size} pix")
            cli.update(lines)

        sph_kernel = Kernel()
        kernel_data = sph_kernel.get_kernel()

        img_type = "smoothed"
        spectra_type = "total"

        # Calculate size and resolution of the cutouts
        re = 1
        d_A = cosmo.angular_diameter_distance(gal.redshift)
        pix_scal = u.pixel_scale(
            resolution.to(arcsecond).value * u.arcsec / u.pixel
        )
        re_as = (re * u.pixel).to(u.arcsec, pix_scal)
        re_kpc = (re_as * d_A).to(u.kpc, u.dimensionless_angles())

        resolution_kpc = re_kpc.value * kpc
        width = cutout_size * resolution_kpc

        message = f"Creating smoothed image cutouts with resolution {resolution_kpc:.2f} and width {width:.2f}"
        if update_cli_interface:
            cli.update(current_task=message)
        else:
            print(message)

        # Get the image
        imgs = gal.get_images_flux(
            resolution_kpc,
            fov=width,
            img_type=img_type,
            stellar_photometry=spectra_type,
            blackhole_photometry=None,
            kernel=kernel_data,
            kernel_threshold=1,
        )

        # Get other property maps
        property_images = {}
        for prop in [
            "stellar_mass",
            "sfr",
            "ssfr",
            "stellar_age",
            "stellar_metallicity",
        ]:
            func = getattr(gal, f"get_map_{prop}")
            arguments = {
                "resolution": resolution_kpc,
                "fov": width,
                "img_type": img_type,
                "kernel": kernel_data,
                "kernel_threshold": 1,
            }

            if update_cli_interface:
                cli.update(current_task=f"Generating {prop} map")

            if prop in ["ssfr", "sfr"]:
                if prop == "ssfr":
                    unit = yr**-1
                if prop == "sfr":
                    unit = Msun / yr

                for age_bin in [10, 100] * Myr:
                    arguments["age_bin"] = age_bin

                    with warnings.catch_warnings():
                        warnings.filterwarnings("error")

                        try:
                            prop_im = func(**arguments)
                        except Warning:
                            # Catch case where no star formation is happening
                            prop_im = Image(
                                resolution=resolution_kpc,
                                fov=width,
                                img=unyt_array(
                                    np.zeros((cutout_size, cutout_size)),
                                    units=unit,
                                ),
                            )

                    data_im = prop_im.arr * prop_im.units
                    property_images[f"{prop}_{age_bin}"] = data_im.to_astropy()
            else:
                prop_im = func(**arguments)
                data_im = prop_im.arr * prop_im.units
                property_images[prop] = data_im.to_astropy()

        psfs = {}
        files = glob.glob(f"{psfs_dir}/*_psf.fits")
        bands = [i.split(".")[1] for i in filters.filter_codes]
        for band, code in zip(bands, filter_codes):
            psf_file = [f for f in files if band in f][0]
            psf = fits.open(psf_file)[0].data
            psfs[code] = psf

        if update_cli_interface:
            message = f"Applying PSF models from {psfs_dir}"
            cli.update(current_task=message)

        # Apply the PSFs
        psf_imgs = imgs.apply_psfs(psfs)

        snrs = {f: 5 for f in psf_imgs.keys()}

        for pos, key in enumerate(depth_file.keys()):
            table = Table.read(depth_file[key], format="ascii.ecsv")

            if pos == 0:
                main_table = table
            else:
                main_table = vstack([main_table, table])

        table = main_table

        # Select 'all' region column
        table = table[table["region"] == "all"]
        # band_depths:
        bands = [i.split(".")[1] for i in filters.filter_codes]
        band_depths = {}
        for band in bands:
            row = table[table["band"] == band]
            data = row["median_depth"]
            band_depths[band] = data * u.ABmag

        if update_cli_interface:
            message = f"Applying noise from local depths in {depth_file}"
            cli.update(current_task=message)

        wavs = {
            f: np.squeeze(filters.pivot_lams[pos].value)
            for pos, f in enumerate(bands)
        }
        # Convert to uJy from AB mag
        depths = {
            img_key: band_depths[f]
            .to(u.uJy, equivalencies=u.spectral_density(wavs))
            .value
            * uJy
            for f, img_key in zip(bands, imgs.keys())
        }

        depths = {k: v[0] for k, v in depths.items()}

        radius_kpc = (mock_aper_diams[0] * d_A).to(
            u.kpc, u.dimensionless_angles()
        )
        radius_kpc = radius_kpc.value / 2 * kpc

        noise_app_imgs = psf_imgs.apply_noise_from_snrs(
            snrs=snrs, depths=depths, aperture_radius=radius_kpc
        )

        # Convert to uJy

        for img in [imgs, psf_imgs, noise_app_imgs]:
            for key in img.keys():
                unit = img[key].units
                if unit != uJy:
                    img[key].arr = (img[key].arr * unit).to(uJy).value
                    img[key].units = uJy

                    cutout_size = img[key].arr.shape[0]

        possible_galaxies = glob.glob(
            f"{resolved_galaxy_dir}/{mock_survey}_*.h5"
        )
        # Remove those with 'mock' in the name
        possible_galaxies = [g for g in possible_galaxies if "mock" not in g]

        # only allow wildcard to be a number

        # This bit uses real ResolvedGalaxies to approximate an RMS map
        ids = [int(g.split("_")[-1].split(".")[0]) for g in possible_galaxies]

        rms_err_images = {}
        final_images = {}

        if len(ids) > 0:
            ids = ids[:2]
            if update_cli_interface:
                message = f"Approximating RMS error maps from {len(ids)} real galaxies."
                cli.update(current_task=message)
            else:
                print("Warning! Cropping IDs")
                print(
                    "Found real ResolvedGalaxies to approximate errors from."
                )
                print(f"Using {ids}")

            galaxies = ResolvedGalaxy.init(ids, "JOF_psfmatched", "v11")

            data_type = "ORIGINAL"
            for prog, band in enumerate(bands):
                if update_cli_interface:
                    message = f"Generating RMS error fits for {band}"
                    cli.update(
                        current_task=message, progress=prog / len(bands)
                    )

                # Get data to generate RMS error from
                image_band = noise_app_imgs[filter_code_from_band[band]]
                unit = image_band.units
                image_data = image_band.arr * unit
                # have to do this for conversion
                image_data = image_data.to_astropy()
                unit = image_data.unit

                # image_data = image_data.
                total_err, total_data = [], []
                for pos, galaxy in enumerate(galaxies):
                    actual_unit = galaxy.phot_pix_unit
                    if data_type == "PSF":
                        err = galaxy.psf_matched_rms_err["star_stack"][band]
                        im = galaxy.psf_matched_data["star_stack"][band]
                    elif data_type == "ORIGINAL":
                        im = galaxy.unmatched_data[band]
                        err = galaxy.unmatched_rms_err[band]
                    else:
                        breakmeee

                    actual_unit = galaxy.phot_pix_unit[band]
                    err *= actual_unit
                    im *= actual_unit

                    # Match units
                    err = err.to(unit).value
                    im = im.to(unit).value

                    total_err.extend(list(err.flatten()))
                    total_data.extend(list(im.flatten()))

                total_data = np.array(total_data)
                total_err = np.array(total_err)

                # Remove duplicates and reorder
                unique_x, unique_indices = np.unique(
                    total_data, return_index=True
                )
                x_unique = total_data[unique_indices]
                y_unique = total_err[unique_indices]

                # Use LOWESS to smooth the data
                import statsmodels.api as sm

                lowess = sm.nonparametric.lowess(y_unique, x_unique, frac=0.1)
                # unpack the lowess smoothed points to their values
                lowess_x = list(zip(*lowess))[0]
                lowess_y = list(zip(*lowess))[1]
                if debug:
                    plt.plot(lowess_x, lowess_y, label="lowess", color="red")

                    plt.scatter(total_data, total_err, s=1)
                    plt.title(f"{band} RMS error")
                    plt.show()

                # plt.plot(b.bin_edges[1:], b.statistic, label='binned', color='red')

                f = interp1d(
                    lowess_x,
                    lowess_y,
                    bounds_error=False,
                    fill_value="extrapolate",
                )
                if debug:
                    print(image_data.max(), np.max(lowess_x))
                    print(image_data.min(), image_data.max())
                    print(f(image_data.max()), f(image_data.min()))
                rms_err_images[band] = f(image_data)
                final_images[band] = image_data
        else:
            # Add rms of noise map as rms_err_iamges
            raise NotImplementedError("Need to add noise map rms errors")

        if update_cli_interface:
            cli.update(
                current_task="Finished approximating RMS error maps.",
                progress=0,
            )

        # Generate noise to add from the RMS error
        noise_images = {}
        for band in bands:
            # Generate noise from the RMS error
            # noise_images[band] = np.random.normal(loc = np.zeros_like(rms_err_images[band]), scale = rms_err_images[band])

            # Compare to the Synthesizer generated noise maps
            syn_noise = noise_app_imgs[filter_code_from_band[band]].noise_arr
            syn_noise_data = (
                syn_noise * noise_app_imgs[filter_code_from_band[band]].units
            )
            noise_images[band] = syn_noise

            # Need to convert from

            if debug:
                fig, ax = plt.subplots(
                    nrows=1,
                    ncols=3,
                    figsize=(10, 5),
                    constrained_layout=True,
                    facecolor="white",
                )
                # one = ax[0].imshow(noise_images[band], origin='lower', cmap='viridis')
                one = ax[0].imshow(
                    noise_app_imgs[filter_code_from_band[band]].arr
                    / rms_err_images[band],
                    origin="lower",
                    cmap="viridis",
                )
                two = ax[1].imshow(
                    syn_noise_data, origin="lower", cmap="viridis"
                )
                three = ax[2].imshow(
                    rms_err_images[band], origin="lower", cmap="viridis"
                )

                ax[0].set_title("SNR")
                fig.colorbar(one, ax=ax[0])
                fig.colorbar(two, ax=ax[1])
                fig.colorbar(three, ax=ax[2])
                ax[1].set_title("Synthesizer noise")
                ax[2].set_title("RMS error")
                fig.suptitle(f"{band} noise comparison")
                plt.show()

        # Then we need to get segmentation maps

        import sep

        if update_cli_interface:
            cli.update(
                current_task="Running SEP to get segmentation maps and measured fluxes."
            )

        # Our convolution kernel (gauss_2.5_5x5.conv) is:

        conv = np.array(
            [
                [0.034673, 0.119131, 0.179633, 0.119131, 0.034673],
                [0.119131, 0.409323, 0.617200, 0.409323, 0.119131],
                [0.179633, 0.617200, 0.930649, 0.617200, 0.179633],
                [0.119131, 0.409323, 0.617200, 0.409323, 0.119131],
                [0.034673, 0.119131, 0.179633, 0.119131, 0.034673],
            ]
        )

        # Use sep.extract to get segmentation maps and measure equivalent fluxes.
        seg_imgs = {}

        # Detection band -

        detection_band = "+".join(mock_forced_phot_band)
        # inverse variance weighted stack of mock_forced_phot_band

        if update_cli_interface:
            cli.update(
                current_task=f"Stacking {detection_band} images to get detection image."
            )

        inv_var_weights = {
            band: 1 / rms_err_images[band] ** 2
            for band in mock_forced_phot_band
        }

        # Calculate the weighted sum of images
        weighted_sum = np.sum(
            [
                final_images[band] * inv_var_weights[band]
                for band in mock_forced_phot_band
            ],
            axis=0,
        )

        # Calculate the sum of weights
        sum_of_weights = np.sum(
            [inv_var_weights[band] for band in mock_forced_phot_band], axis=0
        )

        # Calculate the inverse variance weighted stack
        detection_image = weighted_sum / sum_of_weights

        # Calculate the error of the stack
        detection_rms_error = np.sqrt(1 / sum_of_weights)
        if debug:
            plt.imshow(
                detection_image / detection_rms_error,
                origin="lower",
                cmap="viridis",
            )
            plt.colorbar()
            plt.show()

            plt.imshow(
                detection_image, origin="lower", cmap="viridis", norm=LogNorm()
            )
            plt.title("Detection image")
            plt.show()

            plt.imshow(
                final_images[mock_forced_phot_band[0]],
                origin="lower",
                cmap="viridis",
                norm=LogNorm(),
            )
            plt.title(f"{mock_forced_phot_band[0]}")
            plt.show()

        if update_cli_interface:
            cli.update(current_task="Running sep.extract()")

        detection_objects, detection_segmap = sep.extract(
            detection_image,
            thresh=1.8,
            err=detection_rms_error,
            minarea=9,
            deblend_nthresh=32,
            filter_kernel=conv,
            deblend_cont=0.005,
            clean=True,
            clean_param=1.0,
            segmentation_map=True,
        )
        # Make measurements in other bands

        # Can probably do det_data here as well

        det_data = {}

        det_data["phot"] = detection_image
        det_data["rms_err"] = detection_rms_error
        det_data["seg"] = detection_segmap
        detect_seg_id = detection_segmap[
            int(detection_segmap.shape[0] / 2),
            int(detection_segmap.shape[1] / 2),
        ]

        # Plot the detection image and objects
        # if debug:
        fig, ax = plt.subplots(
            nrows=1,
            ncols=2,
            figsize=(10, 5),
            constrained_layout=True,
            facecolor="white",
        )
        ax[0].imshow(
            detection_image, origin="lower", cmap="viridis", norm=LogNorm()
        )

        for i in range(len(detection_objects)):
            e = Ellipse(
                xy=(detection_objects["x"][i], detection_objects["y"][i]),
                width=6 * detection_objects["a"][i],
                height=6 * detection_objects["b"][i],
                angle=detection_objects["theta"][i] * 180.0 / np.pi,
            )
            e.set_facecolor("none")
            e.set_edgecolor("red")
            ax[0].add_artist(e)

        ax[1].imshow(detection_segmap, origin="lower", cmap="viridis")
        ax[0].set_title("Detection image")
        ax[1].set_title("Detection segmentation map")
        # plt.show()

        print(
            f"Found {len(detection_objects)} objects in detection band {detection_band}"
        )

        assert len(detection_objects) > 0, "No objects found in detection band"
        # assert len(detection_objects) == 1, 'More than one object found in detection band'

        # Get aperture photometry
        auto_photometry = {}
        flux_aper, flux_err_aper, aper_depths, wave = [], [], [], []
        for band in bands:
            if update_cli_interface:
                cli.update(
                    current_task=f"Running detection and segmentation for {band}"
                )

            band_objects, segmap = sep.extract(
                final_images[band],
                thresh=1.8,
                err=rms_err_images[band],
                minarea=9,
                deblend_nthresh=32,
                filter_kernel=conv,
                deblend_cont=0.005,
                clean=True,
                clean_param=1.0,
                segmentation_map=True,
            )

            seg_imgs[band] = segmap

            # get seg ID in center
            seg_id = segmap[int(segmap.shape[0] / 2), int(segmap.shape[1] / 2)]

            pixel_radius = (0.16 * u.arcsec) / resolution

            flux, fluxerr, flag = sep.sum_circle(
                final_images[band],
                detection_objects["x"],
                detection_objects["y"],
                pixel_radius,
                err=rms_err_images[band],
                gain=1.0,
            )

            flux = flux[detect_seg_id - 1] * u.uJy
            flux_aper.append(flux.to(u.Jy).value)

            # SHOULD SET THIS BASED ON DEPTH!
            flux_err_aper_i = depths[filter_code_from_band[band]] * u.uJy
            flux_err_aper.append(flux_err_aper_i.to(u.Jy).value)

            aper_depths.append(
                -2.5 * np.log10(5 * depths[filter_code_from_band[band]]) + 23.9
            )
            wave.append(wavs[band])

            # Get aperture photometry

            auto_photometry[band] = {}

            # FLUX_AUTO

            if update_cli_interface:
                cli.update(
                    current_task=f"Doing aperture photometry and kron fluxes for {band}"
                )

            kronrad, krflag = sep.kron_radius(
                final_images[band],
                band_objects["x"],
                band_objects["y"],
                band_objects["a"],
                band_objects["b"],
                band_objects["theta"],
                6.0,
            )
            kron_flux, kron_fluxerr, kron_flag = sep.sum_ellipse(
                final_images[band],
                band_objects["x"],
                band_objects["y"],
                band_objects["a"],
                band_objects["b"],
                band_objects["theta"],
                2.5 * kronrad,
                subpix=1,
            )
            kron_flag |= krflag  # combine flags into 'flag'

            # Replicate SExtractor's FLUX_AUTO with minimum radius (this current setup is equivalent to PHOT_AUTOPARAMS 2.5, 4.0)
            r_min = 2  # minimum diameter = 4
            use_circle = (
                kronrad * np.sqrt(band_objects["a"] * band_objects["b"])
                < r_min
            )
            cflux, cfluxerr, cflag = sep.sum_circle(
                final_images[band],
                band_objects["x"][use_circle],
                band_objects["y"][use_circle],
                r_min,
                subpix=1,
            )
            kron_flux[use_circle] = cflux
            kron_fluxerr[use_circle] = cfluxerr
            kron_flag[use_circle] = cflag

            # Kron radius

            r, flag = sep.flux_radius(
                final_images[band],
                band_objects["x"],
                band_objects["y"],
                6.0 * band_objects["a"],
                0.5,
                normflux=kron_flux,
                subpix=5,
            )

            obj_mask = seg_id - 1  #

            if seg_id != 0:
                # add dimension on last axis of band_objects

                x = band_objects["x"]
                # print('here')
                # print(x, type(x))
                x = x[obj_mask] if type(x) is np.ndarray else x
                # print(x)
                y = band_objects["y"]
                y = y[obj_mask] if type(y) is np.ndarray else y
                a = band_objects["a"]
                a = a[obj_mask] if type(a) is np.ndarray else a
                b = band_objects["b"]
                b = b[obj_mask] if type(b) is np.ndarray else b
                theta = band_objects["theta"]
                theta = theta[obj_mask] if type(theta) is np.ndarray else theta

                r = r[obj_mask] if type(r) is np.ndarray else r
                kron_flux = (
                    kron_flux[obj_mask]
                    if type(kron_flux) is np.ndarray
                    else kron_flux
                )
                kron_fluxerr = (
                    kron_fluxerr[obj_mask]
                    if type(kron_fluxerr) is np.ndarray
                    else kron_fluxerr
                )

                auto_photometry[band]["X_IMAGE"] = np.atleast_1d(x)[0]
                auto_photometry[band]["Y_IMAGE"] = np.atleast_1d(y)[0]
                auto_photometry[band]["A_IMAGE"] = np.atleast_1d(a)[0]
                auto_photometry[band]["B_IMAGE"] = np.atleast_1d(b)[0]
                auto_photometry[band]["THETA_IMAGE"] = np.atleast_1d(theta)[0]
                auto_photometry[band]["FLUX_RADIUS"] = np.atleast_1d(r)[0]
                auto_photometry[band]["MAG_AUTO"] = (
                    -2.5 * np.log10(np.atleast_1d(kron_flux)) + 23.9
                )  # 23.9 is the zero point for a uJy image
                auto_photometry[band]["MAGERR_AUTO"] = (
                    np.atleast_1d(kron_fluxerr)
                    / np.atleast_1d(kron_flux)
                    * 2.5
                    / np.log(10)
                )

            else:
                # No object found
                auto_photometry[band]["X_IMAGE"] = None
                auto_photometry[band]["Y_IMAGE"] = None
                auto_photometry[band]["A_IMAGE"] = None
                auto_photometry[band]["B_IMAGE"] = None
                auto_photometry[band]["THETA_IMAGE"] = None
                auto_photometry[band]["FLUX_RADIUS"] = None
                auto_photometry[band]["MAG_AUTO"] = None
                auto_photometry[band]["MAGERR_AUTO"] = None

            auto_photometry[band]["MAG_BEST"] = None
            auto_photometry[band]["MAGERR_BEST"] = None
            auto_photometry[band]["MAG_ISO"] = None
            auto_photometry[band]["MAGERR_ISO"] = None

        aperture_dict = {
            str(0.32 * u.arcsec): {
                "flux": flux_aper,
                "flux_err": flux_err_aper,
                "depths": aper_depths,
                "wave": wave,
            }
        }

        # Would also be good to get the property maps

        # Things to save - background cutouts, background error maps, background position, noise_data
        # Properties - mass, SFR, tau_v, age, metallicity, ID, redshift etc.
        meta_properties = {
            "redshift": gal.redshift,
            "id": gal_id,
            "tag": tag,
            "region": region,
            "grid": grid_name,
            "filters": filter_codes,
            "stellar_mass": gal.stellar_mass.value,
            "tau_v": np.median(gal.tau_v),
            "age": gal.stellar_mass_weighted_age.value,
            "model_assumptions": model_assumptions,
        }

        im_zps = {band: 23.9 for band in bands}
        phot_pix_unit = {band: u.uJy for band in bands}
        im_pixel_scales = {band: resolution.to_astropy() for band in bands}

        galaxy_id = f"{redshift_code}_{galaxy_index}_mock"  # survey is added later to the filename

        # stellar mass, stellar age, stellar metallicity, sfr, ssfr (10 and 100 Myr) - all have gal.get_map_ ... method

        # save total SED.

        # Other property maps: - make an image instance, and pass in a 'signal'
        # Could signal be e.g. mass - but only for things in a certain region?
        # Get the image instance
        # img = Image(resolution, fov=width)

        # Get an image of the gas dust-to-metal ratio
        """
        img.get_img_smoothed(
            signal=gal.stars.s_oxygen,
            coordinates=gal.stars.coordinates,
            smoothing_lengths=gal.stars.smoothing_lengths,
            kernel=kernel_data,
            kernel_threshold=1,
        )
        """
        # Add astropy unit to self.rms_err_images
        rms_err_images = {
            k: v * phot_pix_unit[k] for k, v in rms_err_images.items()
        }

        # save SED in aperture and in mask. Maybe save just intrinsic

        seds = {}

        if update_cli_interface:
            cli.update(current_task="Saving Synthesizer SEDs.")

        seds["wav"] = gal.stars.spectra["total"].obslam.to(Angstrom).value

        seds["total_fnu"] = {}
        seds["total_fnu"]["total"] = (
            gal.stars.spectra["total"].fnu.to(uJy).value
        )
        seds["0.32as_fnu"] = {}
        seds["0.32as_fnu"]["total"] = (
            get_spectra_in_mask(
                gal, aperture_mask_radii=0.16 * u.arcsec, spectra_type="total"
            )
            .to(uJy)
            .value
        )
        seds["det_segmap_fnu"] = {}
        seds["det_segmap_fnu"]["total"] = (
            get_spectra_in_mask(
                gal, pixel_mask=det_data["seg"], spectra_type="total"
            )
            .to(uJy)
            .value
        )

        # other maps - tau_v

        if update_cli_interface:
            message = "Finished generating mock galaxy."
            cli.update(current_task=message)
            cli.stop()

        return cls(
            galaxy_id,
            mock_survey,
            mock_version,
            instruments=mock_instruments,
            bands=bands,
            excl_bands=[],
            cutout_size=cutout_size,
            forced_phot_band=mock_forced_phot_band,
            aper_diams=mock_aper_diams,
            output_flux_unit=u.uJy,
            h5_folder=resolved_galaxy_dir,
            dont_psf_match_bands=[],
            already_psf_matched=False,
            synthesizer_galaxy=gal,
            aperture_dict=aperture_dict,
            auto_photometry=auto_photometry,
            redshift=zed,
            rms_err_imgs=rms_err_images,
            seg_imgs=seg_imgs,
            psf_matched_data=None,
            psf_matched_rms_err=None,
            im_pixel_scales=im_pixel_scales,
            im_zps=im_zps,
            phot_pix_unit=phot_pix_unit,
            det_data=det_data,
            phot_imgs=final_images,
            noise_images=noise_images,
            meta_properties=meta_properties,
            property_images=property_images,
            seds=seds,
        )

    @classmethod
    def init(
        cls,
        mock_survey=None,
        redshift_code=None,
        galaxy_index=None,
        galaxy_id=None,
        overwrite=False,
        h5_folder=resolved_galaxy_dir,
        save_out=True,
        **kwargs,
    ):
        # load from h5 if it exists
        # Initialize CLI if relevant

        assert (
            (mock_survey is not None)
            and (redshift_code is not None)
            and (galaxy_index is not None)
            or (galaxy_id is not None)
        ), "Need to provide either galaxy_id or mock_survey, redshift_code, and galaxy_index"
        if galaxy_id is None:
            galaxy_id = f"{mock_survey}_{redshift_code}_{galaxy_index}_mock"

        if not galaxy_id.startswith(mock_survey) and mock_survey is not None:
            galaxy_id = f"{mock_survey}_{galaxy_id}"

        file_path = f"{h5_folder}/{galaxy_id}"
        if not file_path.endswith(".h5"):
            file_path += ".h5"

        if os.path.exists(file_path) and not overwrite:
            print("Loading from .h5")
            return cls.init_from_h5(
                galaxy_id, h5_folder=h5_folder, save_out=save_out
            )
        else:
            print("Generating from synthesizer.")
            return cls.init_mock_from_synthesizer(
                redshift_code, galaxy_index, mock_survey=mock_survey, **kwargs
            )

    @classmethod
    def init_mock_from_sphinx(cls):
        # TODO: Implement this method
        raise NotImplementedError("Need to implement this method.")

    def plot_mock_spectra(
        self,
        components,
        fig=None,
        ax=None,
        facecolor="white",
        wav_unit=u.um,
        flux_unit=u.uJy,
        label=True,
        **kwargs,
    ):
        if fig is None:
            fig, ax = plt.subplots(
                1, 1, figsize=(8, 4.5), facecolor=facecolor, dpi=200
            )
            made_fig = True
        else:
            made_fig = False

        if type(components) is str:
            components = [components]

        for component in components:
            if type(label) is str:
                lab = label
            elif label:
                lab = components
            else:
                lab = ""
            wav = self.seds["wav"] * u.Angstrom
            flux = self.seds[component]["total"] * u.uJy
            ax.plot(
                wav.to(wav_unit),
                flux.to(flux_unit, equivalencies=u.spectral_density(wav)),
                **kwargs,
                label=lab,
            )

        if label:
            if made_fig:
                ax.set_xlim(0.5, 5)
                max_flux = np.max(flux[(wav > 0.5 * u.um) & (wav < 5 * u.um)])
                # Get max flux in the xlim range
                ax.set_ylim(0, 1.1 * max_flux.to(flux_unit).value)
                # ax.set_ylim(0, 5)
                ax.legend()
                ax.set_xlabel("Wavelength (um)")
                ax.set_ylabel("Flux (uJy)")

        return fig

    def plot_property_maps(
        self,
        parameters=[
            "stellar_mass",
            "sfr_10 Myr",
            "ssfr_10 Myr",
            "stellar_age",
            "stellar_metallicity",
        ],
        parameter_units={
            "stellar_mass": u.Msun,
            "sfr": u.Msun / u.yr,
            "ssfr": u.yr**-1,
            "stellar_age": u.Gyr,
            "stellar_metallicity": u.dimensionless_unscaled,
        },
        save=False,
        facecolor="white",
        max_on_row=4,
        weight_mass_sfr=True,
        norm="linear",
        logmap=[True, True, True, True, False],
        total_params=[],
    ):
        cmaps = [
            "magma",
            "RdYlBu",
            "cmr.ember",
            "cmr.cosmic",
            "cmr.lilac",
            "cmr.eclipse",
            "cmr.sapphire",
            "cmr.dusk",
            "cmr.emerald",
        ]

        fig, axes = plt.subplots(
            len(parameters) // max_on_row + 1,
            max_on_row,
            figsize=(
                2.5 * max_on_row,
                2.5 * (len(parameters) // max_on_row + 1),
            ),
            constrained_layout=True,
            facecolor=facecolor,
            sharex=True,
            sharey=True,
        )
        # add gap between rows using get_layout_engine
        fig.get_layout_engine().set(h_pad=4 / 72, hspace=0.2)

        axes = axes.flatten()
        # Remove empty axes
        for i in range(len(parameters), len(axes)):
            fig.delaxes(axes[i])

        redshift = self.redshift

        if type(norm) is str:
            norm = [norm] * len(parameters)

        for i, param in enumerate(parameters):
            ax_divider = make_axes_locatable(axes[i])
            cax = ax_divider.append_axes("top", size="5%", pad="2%")

            map = self.property_images[param]

            # replace inf with nan
            map = np.nan_to_num(map, nan=np.nan, posinf=np.nan, neginf=np.nan)

            if logmap[i]:
                map = np.log10(map)

            map = np.nan_to_num(map, nan=np.nan, posinf=np.nan, neginf=np.nan)

            r"""
            if param in ['stellar_mass', 'sfr']:
                ref_band = {'stellar_mass':'F444W', 'sfr':'1500A'}
                print(param, np.nanmin(map), np.nanmax(map))

                if weight_mass_sfr:
                    weight = ref_band[param]
                else:
                    weight = False
                

                map = self.map_to_density_map(map, redshift = redshift, weight_by_band=weight, logmap = True)
                #map = self.map_to_density_map(map, redshift = redshift, logmap = True) 
                log = '$\log_{10}$ '
                param = f'{param}_density'
            """

            if norm[i] == "log":
                anorm = LogNorm(vmin=np.nanmin(map), vmax=np.nanmax(map))
            else:
                anorm = Normalize(vmin=np.nanmin(map), vmax=np.nanmax(map))

            r"""
            gunit = self.param_unit(param.split(':')[-1])
            unit = f' ({log}{gunit:latex})' if gunit != u.dimensionless_unscaled else ''
            param_str = param.replace("_", r"\ ")
            
            for pos, total_param in enumerate(total_params):
                if total_param in table['#ID']:
                    value = table[table['#ID'] == total_param][param_name]
                    if param_name.endswith('_50'):
                        err_up = table[table['#ID'] == total_param][param_name.replace('50', '84')] - value
                        err_down = value - table[table['#ID'] == total_param][param_name.replace('50', '16')]
                        
                        berr = f'$^{{+{err_up[0]:.2f}}}_{{-{err_down[0]:.2f}}}$'
                    else:
                        berr = ''

                    if 0 < norm(value) < 1:
                        c_map = plt.cm.get_cmap(cmaps[i])
                        color = c_map(norm(value))
                    else:
                        color = 'black'
                    
                    axes[i].text(0.5, 0.03+0.1*pos, f'{total_param}:{value[0]:.2f}{berr} {unit}', ha='center', va='bottom', fontsize=8, transform=axes[i].transAxes, color = color, path_effects=[PathEffects.withStroke(linewidth=0.2, foreground='black')])
            """

            # Create actual normalisation

            mappable = axes[i].imshow(
                map,
                origin="lower",
                interpolation="none",
                cmap=cmaps[i],
                norm=anorm,
            )
            cbar = fig.colorbar(mappable, cax=cax, orientation="horizontal")

            # ensure cbar is using ScalarFormatter
            cbar.ax.xaxis.set_major_formatter(ScalarFormatter())
            cbar.ax.xaxis.set_minor_formatter(ScalarFormatter())

            param_str = param.replace("_", r"\ ")
            unit = parameter_units[param]
            cbar.set_label(
                rf"$\rm{{{param_str}}}${unit}", labelpad=10, fontsize=8
            )
            cbar.ax.xaxis.set_ticks_position("top")
            cbar.ax.xaxis.set_tick_params(labelsize=6, which="both")
            cbar.ax.xaxis.set_label_position("top")
            # disable xtick labels
            # cax.set_xticklabels([])
            # Fix colorbar tick size and positioning if log
            if norm == "log":
                # Generate reasonable ticks
                if logmap[i]:
                    ticks = np.linspace(np.nanmin(map), np.nanmax(map), num=5)
                else:
                    ticks = np.logspace(
                        np.log10(np.nanmin(map)),
                        np.log10(np.nanmax(map)),
                        num=5,
                    )
                cbar.set_ticks(ticks)
                cbar.ax.xaxis.set_major_formatter(ScalarFormatter())
                cbar.ax.xaxis.set_minor_formatter(ScalarFormatter())
                cbar.ax.xaxis.set_tick_params(labelsize=6, which="both")
                cbar.ax.xaxis.set_label_position("top")
                cbar.ax.xaxis.set_ticks_position("top")
                cbar.update_ticks()

        if save:
            fig.savefig(
                f"{resolved_galaxy_dir}/{run_name}_mock_maps.png",
                dpi=300,
                bbox_inches="tight",
            )

        return fig

    def regenerate_synthesizer_galaxy(
        self,
        file_path="/nvme/scratch/work/tharvey/synthesizer/flares_flags_balmer_project.hdf5",
        basic=False,
    ):
        # Regenerate the synthesizer galaxy

        if self.synthesizer_galaxy is not None:
            return self.synthesizer_galaxy

        try:
            from scipy import signal
            from synthesizer.emission_models import (
                IncidentEmission,
                PacmanEmission,
            )
            from synthesizer.emission_models.attenuation import PowerLaw
            from synthesizer.emission_models.attenuation.igm import (
                Inoue14,
                Madau96,
            )
            from synthesizer.emission_models.dust.emission import Greybody
            from synthesizer.filters import FilterCollection as Filters
            from synthesizer.grid import Grid
            from synthesizer.imaging.image import Image
            from synthesizer.kernel_functions import Kernel
            from synthesizer.particle.galaxy import Galaxy
            from unyt import (
                Angstrom,
                Gyr,
                Hz,
                K,
                Mpc,
                Msun,
                Myr,
                arcsecond,
                erg,
                kpc,
                nJy,
                s,
                uJy,
                um,
                unyt_array,
                yr,
            )

            from .synthesizer_functions import (
                apply_pixel_coordinate_mask,
                convert_coordinates,
                get_spectra_in_mask,
            )

        except ImportError:
            raise Exception(
                "Synthesizer not installed. Please clone from Github and install using pip install ."
            )

        grid = Grid(
            grid_name=self.meta_properties["grid"],
            grid_dir="/nvme/scratch/work/tharvey/synthesizer/grids/",
        )

        # Get the synthesizer galaxy

        # filter_codes = self.meta_properties.get('filters', None)
        filter_codes = None
        if filter_codes is None:
            # print(
            #    "No filter codes found in meta_properties. Using default filters."
            # )
            observatories = 5 * ["HST"] + 14 * ["JWST"]
            instruments = 5 * ["ACS_WFC"] + 14 * ["NIRCam"]
            bands = self.bands

            filter_codes = [
                f"{obs}/{inst}.{band}"
                for obs, inst, band in zip(observatories, instruments, bands)
            ]
        filters = Filters(filter_codes, new_lam=grid.lam)

        filter_code_from_band = {
            band: code for band, code in zip(bands, filter_codes)
        }

        gal_id = self.meta_properties["id"]
        tag = self.meta_properties["tag"]
        region = self.meta_properties["region"]

        if int(region) == 0:
            region = "00"  # 00 is getting lost

        # file_path = self.meta_properties['file_path']

        zed = float(tag[5:].replace("p", "."))

        with h5.File(file_path, "r") as hf:  # opening the hdf5 file
            # coordinates of the stellar particles
            coordinates = (
                np.array(
                    hf[f"{tag}/{region}/{gal_id}"].get("coordinates"),
                    dtype=np.float64,
                )
                * Mpc
            )
            # initial masses of the stellar particles
            initial_masses = (
                np.array(
                    hf[f"{tag}/{region}/{gal_id}"].get("initial_masses"),
                    dtype=np.float64,
                )
                * Msun
            )
            # current masses of the stellar particles, mass change due to mass loss as stars age
            current_masses = (
                np.array(
                    hf[f"{tag}/{region}/{gal_id}"].get("initial_masses"),
                    dtype=np.float64,
                )
                * Msun
            )
            # ages of stars in log10, which is in units of years
            log10ages = np.array(
                hf[f"{tag}/{region}/{gal_id}"].get("log10ages"),
                dtype=np.float64,
            )
            # metallicities of the stars in log10
            log10metallicities = np.array(
                hf[f"{tag}/{region}/{gal_id}"].get("log10metallicities"),
                dtype=np.float64,
            )
            # optical depth in the V-band, it is the same prescription as shown in Vijayan+21, which
            # includes the V-band dust optical depth due to the diffuse ISM dust and birth cloud dust
            tau_v = np.array(
                hf[f"{tag}/{region}/{gal_id}"].get("tau_v"), dtype=np.float64
            )
            # the smoothing lengths of star particles
            smoothing_lengths = (
                np.array(
                    hf[f"{tag}/{region}/{gal_id}"].get("smoothing_lengths"),
                    dtype=np.float64,
                )
                * Mpc
            )

            gal = Galaxy(redshift=zed)
            gal.load_stars(
                initial_masses=initial_masses,
                ages=10**log10ages * yr,
                metallicities=10**log10metallicities,
                coordinates=coordinates,
                current_masses=current_masses,
                smoothing_lengths=smoothing_lengths,
                centre=np.zeros(3) * Mpc,
            )

        gal.tau_v = tau_v

        if not basic:
            model_assumptions = self.meta_properties["model_assumptions"]
            if "dust_type" in model_assumptions.keys():
                if model_assumptions["dust_type"] == "pacman":
                    dust_object = PacmanEmission

            if model_assumptions["dust_curve"] == "power_law":
                dust_curve = PowerLaw(slope=model_assumptions["dust_slope"])

            if "dust_emission" in model_assumptions.keys():
                if model_assumptions["dust_emission"] == "greybody":
                    dust_emission = Greybody(
                        model_assumptions["dust_temp"] * K,
                        model_assumptions["dust_beta"],
                    )

            if "igm" in model_assumptions.keys():
                if model_assumptions["igm"] == "inoue14":
                    igm = Inoue14
                elif model_assumptions["igm"] == "madau96":
                    igm = Madau96

            if "cosmo" in model_assumptions.keys():
                cosmo = model_assumptions["cosmo"]
                # Check if cosmo is a string or a Cosmology object
                if cosmo.startswith("FlatLambdaCDM"):
                    from astropy.cosmology import FlatLambdaCDM

                    H0 = float(cosmo.split("H0=")[1].split(" ")[0])
                    Om0 = float(cosmo.split("Om0=")[1].split(",")[0])

                    cosmo = FlatLambdaCDM(H0=H0, Om0=Om0)

            emission_model = dust_object(
                grid=grid,
                tau_v=gal.tau_v,
                dust_curve=dust_curve,
                dust_emission=dust_emission,
            )

            gal.stars.get_particle_spectra(emission_model)
            models = gal.stars.particle_spectra.keys()
            for model in models:
                # Generate spectra for each particle for each model component
                gal.stars.particle_spectra[model].get_fnu(
                    cosmo, gal.redshift, igm=igm
                )
                # Need this for making luminosity images only
                gal.stars.particle_spectra[model].get_photo_lnu(filters)

            # Combines the spectra of all the particles
            gal.stars.integrate_particle_spectra()

            gal.stars.get_particle_photo_fnu(filters)

            gal.stars.get_photo_fnu(filters)
            # gal.stars.get_photo_lnu(filters) # unneeded apparently

        self.synthesizer_galaxy = gal

    def plot_bagpipes_sfh(
        self,
        run_name=None,
        bins_to_show=["RESOLVED"],
        save=False,
        facecolor="white",
        marker_colors="black",
        time_unit="Gyr",
        cmap="viridis",
        plotpipes_dir="pipes_scripts/",
        run_dir="pipes/",
        cache=None,
        fig=None,
        axes=None,
        add_true=True,
    ):
        # Call parent method

        fig, cache = super().plot_bagpipes_sfh(
            run_name=run_name,
            bins_to_show=bins_to_show,
            save=save,
            facecolor=facecolor,
            marker_colors=marker_colors,
            time_unit=time_unit,
            cmap=cmap,
            plotpipes_dir=plotpipes_dir,
            run_dir=run_dir,
            cache=cache,
            fig=fig,
            axes=axes,
        )
        if add_true:
            axes = fig.get_axes()
            if len(axes) == 1:
                axes = axes[0]
                # Check if 'True SFH' is in the legend
                if "True SFH" not in [l.get_label() for l in axes.get_lines()]:
                    # Plot the true SFH
                    self.plot_real_sfh(
                        mask={"attr": "gal_region", "key": "pixedfit"},
                        ax=axes,
                        fig=fig,
                        time_unit=time_unit,
                        mask_str="pixedfit",
                    )

        return fig, cache

    def plot_real_sfh(
        self,
        mask=None,
        ax=None,
        fig=None,
        mask_str=None,
        time_unit="Gyr",
        overwrite=False,
    ):
        if self.sfh is not None and not overwrite:
            if mask_str in self.sfh.keys():
                print("Found SFH in cache. Not regenerating.")
                time, sfh = self.sfh[mask_str][:, 0], self.sfh[mask_str][:, 1]

        else:
            if mask is not None:
                if type(mask) is dict:
                    d = getattr(self, mask["attr"])
                    mask = d[mask["key"]]

                if type(mask) is str:
                    mask_str = copy.copy(mask)

                mask = mask.astype(bool)

            from .synthesizer_functions import calculate_sfh

            if self.synthesizer_galaxy is None:
                self.regenerate_synthesizer_galaxy(basic=True)

            time, sfh = calculate_sfh(self.synthesizer_galaxy, pixel_mask=mask)

            time = time.to_astropy().to(time_unit).value
            sfh = sfh.to_astropy().to(u.Msun / u.yr).value

            # add to h5
            savedata = np.vstack([time, sfh]).T

            if mask_str is None:
                mask_str = "total"

            self.add_to_h5(savedata, "mock_galaxy/sfh", mask_str)

            if self.sfh is None:
                self.sfh = {}

            self.sfh[mask_str] = savedata

        if fig is None:
            fig, ax = plt.subplots(
                1, 1, figsize=(5, 5), facecolor="white", dpi=200
            )

        ax.plot(time, sfh, linestyle="solid", color="black", label="True SFH")

        return fig


class MethodForwardingMeta(type):
    def __new__(cls, name, bases, attrs):
        def create_forwarding_method(method_name):
            def forwarding_method(self, *args, **kwargs):
                results = []
                for obj in self.objects:
                    if hasattr(obj, method_name):
                        method = getattr(obj, method_name)
                        results.append(method(*args, **kwargs))
                return results

            return forwarding_method

        new_class = super().__new__(cls, name, bases, attrs)

        # Get methods from the contained class
        contained_class = attrs.get("contained_class", None)
        if contained_class:
            for method_name in dir(contained_class):
                if not method_name.startswith("__") and isinstance(
                    getattr(contained_class, method_name), types.FunctionType
                ):
                    setattr(
                        new_class,
                        method_name,
                        create_forwarding_method(method_name),
                    )

        return new_class


class MultipleResolvedGalaxy:
    def __init__(self, list_of_galaxies):
        contained_class = list_of_galaxies[0].__class__

        self.galaxies = list_of_galaxies

    @classmethod
    def init(cls, list_of_ids, survey, version, **kwargs):
        list_of_galaxies = []
        for gal_id in list_of_ids:
            if "mock" in str(gal_id):
                galaxy = MockResolvedGalaxy.init(
                    galaxy_id=gal_id,
                    mock_survey=survey,
                    mock_version=version,
                    **kwargs,
                )
            else:
                galaxy = ResolvedGalaxy.init(
                    galaxy_id=gal_id, survey=survey, version=version, **kwargs
                )
            list_of_galaxies.append(galaxy)

        return cls(list_of_galaxies)

    def __getitem__(self, key):
        return self.galaxies[key]

    def __len__(self):
        return len(self.galaxies)

    def __iter__(self):
        return iter(self.galaxies)

    def __next__(self):
        return next(self.galaxies)

    def total_number_of_bins(self):
        return sum([galaxy.get_number_of_bins() for galaxy in self.galaxies])

    def mass_comparison_plot(
        self,
        aperture_run,
        resolved_run,
        sed_fitting_tool="bagpipes",
        aperture_label="TOTAL_BIN",
        label=False,
        **kwargs,
    ):
        fig, ax = plt.subplots(
            1, 1, figsize=(5, 5), facecolor="white", dpi=200
        )

        for galaxy in self.galaxies:
            table = galaxy.sed_fitting_table[sed_fitting_tool][aperture_run]
            table = table[table["#ID"] == aperture_label]
            assert (
                len(table) == 1
            ), f"Aperture label {aperture_label} not found in table or table is not unique: length {len(table)}"

            mass_16, mass_50, mass_84 = (
                table["stellar_mass_16"],
                table["stellar_mass_50"],
                table["stellar_mass_84"],
            )

            # resolved mass

            quantities = galaxy.get_total_resolved_mass(
                resolved_run, sed_fitting_tool=sed_fitting_tool
            )

            ax.errorbar(
                mass_50,
                quantities[1],
                xerr=(mass_50 - mass_16, mass_84 - mass_50),
                yerr=(
                    [quantities[1] - quantities[0]],
                    [quantities[2] - quantities[1]],
                ),
                fmt="o",
                label=galaxy.galaxy_id if label else "",
                **kwargs,
            )

        ax.set_xlabel(r"Aperture Stellar Mass (M$_\odot$)")

        ax.set_ylabel(r"Resolved Stellar Mass (M$_\odot$)")

        if label:
            ax.legend()

        # Plot a 1:1 line

        ax.set_xlim(8, 10.5)
        ax.set_ylim(8, 10.5)
        ax.plot([5, 12], [5, 12], "k--")

        return fig

    def scatter_plot(
        self,
        x_attr,
        y_attr,
        c_attr=None,
        facecolor="white",
        cmap="viridis",
        **kwargs,
    ):
        fig, ax = plt.subplots(1, 1, figsize=(5, 5), facecolor=facecolor)

        if "x_label" in kwargs:
            ax.set_xlabel(kwargs["x_label"])
            kwargs.pop(x_label)

        if "y_label" in kwargs:
            ax.set_ylabel(kwargs["y_label"])
            kwargs.pop(y_label)

        if "c_label" in kwargs:
            cbar_label = kwargs["c_label"]
            kwargs.pop(c_label)
        else:
            cbar_label = None

        if c_attr is not None:
            cbar = make_axes_locatable(ax).append_axes(
                "top", size="5%", pad="2%"
            )

        for galaxy in self.galaxies:
            x = getattr(galaxy, x_attr)
            y = getattr(galaxy, y_attr)
            if c_attr is not None:
                c = getattr(galaxy, c_attr)
                assert (
                    len(x) == len(y) == len(c)
                ), "x, y and c must have same length"
            else:
                assert len(x) == len(y), "x and y must have same length"

            ax.scatter(x, y, c=c, cmap=cmap, **kwargs)

        return fig

    # Run any function on all galaxies
    def run_function(self, function, *args, **kwargs):
        for galaxy in self.galaxies:
            if type(function) is str:
                rfunction = getattr(galaxy, function)
            else:
                rfunction = function
            rfunction(*args, **kwargs)


def run_bagpipes_wrapper(
    galaxy_id,
    resolved_dict,
    cutout_size,
    h5_folder,
    field="JOF_psfmatched",
    version="v11",
    overwrite=False,
    overwrite_internal=False,
    alert=False,
    mpi_serial=False,
    use_mpi=False,
    update_h5 = True, 
):
    # print('Doing', galaxy_id, resolved_dict['meta']['run_name'], overwrite, overwrite_internal)
    # return

    print("here")
    print("galaxy_id", galaxy_id)
    print("version", version)
    print("h5_folder", h5_folder)

    try:
        if "mock" in str(galaxy_id):
            galaxy = MockResolvedGalaxy.init(
                galaxy_id=galaxy_id,
                mock_survey=field,
                mock_version=version,
                cutout_size=cutout_size,
                h5_folder=h5_folder,
                save_out = update_h5
            )
        else:
            galaxy = ResolvedGalaxy.init(
                galaxy_id=galaxy_id,
                survey=field,
                version=version,
                cutout_size=cutout_size,
                h5_folder=h5_folder,
                save_out = update_h5,
            )

        # Run bagpipes
        galaxy.run_bagpipes(
            resolved_dict,
            overwrite=overwrite,
            overwrite_internal=overwrite_internal,
            mpi_serial=mpi_serial,
            use_mpi=use_mpi,
            save_internal = update_h5,
        )

        if resolved_dict["meta"]["fit_photometry"] in ["bin", "all"]:
            print(f"Adding resolved properties to .h5 for {galaxy.galaxy_id}")
            # Save the resolved SED
            galaxy.get_resolved_bagpipes_sed(resolved_dict["meta"]["run_name"])
            # Save the resolved SFH
            fig, _ = galaxy.plot_bagpipes_sfh(
                resolved_dict["meta"]["run_name"], bins_to_show=["RESOLVED"]
            )
            plt.close(fig)
            # Save the resolved mass
            galaxy.get_total_resolved_mass(resolved_dict["meta"]["run_name"])

        return galaxy

    except Exception as e:
        print(f"Error in {galaxy_id}: {e}")
        print(traceback.format_exc())
        if alert:
            from .utils import send_email

            ctime = time.strftime("%Y-%m-%d %H:%M:%S", time.gmtime())
            send_email(
                contents=f'Crash for {galaxy_id} and {resolved_dict["meta"]["run_name"]} \n {e} \n {traceback.format_exc()}',
                subject=f"{sys.argv[0]} crash at {ctime} for {galaxy_id}",
            )

        return None<|MERGE_RESOLUTION|>--- conflicted
+++ resolved
@@ -382,7 +382,7 @@
         h5_folder=resolved_galaxy_dir,
         dont_psf_match_bands=[],
         already_psf_matched=False,
-        save_out = True,
+        save_out=True,
     ):
         """Initialise a galaxy object from either a .h5 file or GALFIND catalogue
 
@@ -414,7 +414,7 @@
         already_psf_matched : bool, optional
             Whether the bands are already PSF matched. Default is False.
         save_out: bool, optional
-            Whether to auto rewrite the .h5 
+            Whether to auto rewrite the .h5
 
 
         """
@@ -423,8 +423,9 @@
             galaxy_name = f"{survey}_{galaxy_id}"
             if os.path.exists(f"{h5_folder}/{galaxy_name}.h5"):
                 print("Loading from .h5")
-<<<<<<< HEAD
-                return cls.init_from_h5(galaxy_name, h5_folder=h5_folder)
+                return cls.init_from_h5(
+                    galaxy_name, h5_folder=h5_folder, save_out=save_out
+                )
             else:
                 print("Loading from GALFIND")
                 return cls.init_from_galfind(
@@ -441,9 +442,6 @@
                     dont_psf_match_bands=dont_psf_match_bands,
                     already_psf_matched=already_psf_matched,
                 )
-=======
-                return cls.init_from_h5(galaxy_name, h5_folder=h5_folder, save_out = save_out)
->>>>>>> 5f79570e
 
         else:
             galaxy_names = [f"{survey}_{gal_id}" for gal_id in galaxy_id]
@@ -5110,12 +5108,8 @@
         overwrite_internal=False,
         mpi_serial=False,
         use_mpi=True,
-<<<<<<< HEAD
         only_run=False,  # Only run the bagpipes fit, don't do any other processing - good for MPI
         time_calls=False,
-=======
-        save_internal = True,
->>>>>>> 5f79570e
     ):
         # meta - run_name, use_bpass, redshift (override)
         assert (
@@ -5405,11 +5399,7 @@
         f.write(json_file)
         f.close()
         """
-<<<<<<< HEAD
         if not only_run:
-=======
-        if save_internal:
->>>>>>> 5f79570e
             self.load_bagpipes_results(run_name)
 
     def load_bagpipes_results(self, run_name, run_dir="pipes/"):
@@ -10426,7 +10416,7 @@
     alert=False,
     mpi_serial=False,
     use_mpi=False,
-    update_h5 = True, 
+    update_h5=True,
 ):
     # print('Doing', galaxy_id, resolved_dict['meta']['run_name'], overwrite, overwrite_internal)
     # return
@@ -10444,7 +10434,7 @@
                 mock_version=version,
                 cutout_size=cutout_size,
                 h5_folder=h5_folder,
-                save_out = update_h5
+                save_out=update_h5,
             )
         else:
             galaxy = ResolvedGalaxy.init(
@@ -10453,7 +10443,7 @@
                 version=version,
                 cutout_size=cutout_size,
                 h5_folder=h5_folder,
-                save_out = update_h5,
+                save_out=update_h5,
             )
 
         # Run bagpipes
@@ -10463,7 +10453,7 @@
             overwrite_internal=overwrite_internal,
             mpi_serial=mpi_serial,
             use_mpi=use_mpi,
-            save_internal = update_h5,
+            save_internal=update_h5,
         )
 
         if resolved_dict["meta"]["fit_photometry"] in ["bin", "all"]:
